--- conflicted
+++ resolved
@@ -1,10 +1,3 @@
-<<<<<<< HEAD
-import { GaugePanelOptions } from './GaugePanelOptions';
-import { GaugePanel } from './GaugePanel';
-import { PanelDefaults } from './types';
-
-export { GaugePanel as Panel, GaugePanelOptions as PanelOptions, PanelDefaults };
-=======
 import { ReactPanelPlugin } from '@grafana/ui';
 
 import { GaugePanelEditor } from './GaugePanelEditor';
@@ -12,7 +5,5 @@
 import { GaugeOptions, defaults } from './types';
 
 export const reactPanel = new ReactPanelPlugin<GaugeOptions>(GaugePanel);
-
 reactPanel.setEditor(GaugePanelEditor);
-reactPanel.setDefaults(defaults);
->>>>>>> abddb442
+reactPanel.setDefaults(defaults);