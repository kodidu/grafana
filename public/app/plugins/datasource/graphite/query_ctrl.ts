import './add_graphite_func';
import './func_editor';

import _ from 'lodash';
import gfunc from './gfunc';
import GraphiteQuery from './graphite_query';
import {QueryCtrl} from 'app/plugins/sdk';
import appEvents from 'app/core/app_events';

const GRAPHITE_TAG_OPERATORS = ['=', '!=', '=~', '!=~'];
<<<<<<< HEAD
=======
const TAG_PREFIX = 'tag: ';
>>>>>>> ac2e72f2

export class GraphiteQueryCtrl extends QueryCtrl {
  static templateUrl = 'partials/query.editor.html';

  queryModel: GraphiteQuery;
  segments: any[];
  addTagSegments: any[];
<<<<<<< HEAD
  tags: any[];
  seriesByTagUsed: boolean;
  removeTagValue: string;
=======
  removeTagValue: string;
  supportsTags: boolean;
>>>>>>> ac2e72f2

  /** @ngInject **/
  constructor($scope, $injector, private uiSegmentSrv, private templateSrv) {
    super($scope, $injector);
    this.supportsTags = this.datasource.supportsTags;

    if (this.target) {
      this.target.target = this.target.target || '';
      this.queryModel = new GraphiteQuery(this.target, templateSrv);
      this.buildSegments();
    }
<<<<<<< HEAD

    this.removeTagValue = '-- remove tag --';
  }
=======
>>>>>>> ac2e72f2

    this.removeTagValue = '-- remove tag --';
  }

  parseTarget() {
<<<<<<< HEAD
    this.functions = [];
    this.segments = [];
    this.error = null;

    if (this.target.textEditor) {
      return;
    }

    var parser = new Parser(this.target.target);
    var astNode = parser.getAst();
    if (astNode === null) {
      this.checkOtherSegments(0);
      return;
    }

    if (astNode.type === 'error') {
      this.error = astNode.message + " at position: " + astNode.pos;
      this.target.textEditor = true;
      return;
    }

    try {
      this.parseTargetRecursive(astNode, null, 0);
    } catch (err) {
      console.log('error parsing target:', err.message);
      this.error = err.message;
      this.target.textEditor = true;
    }

    this.checkOtherSegments(this.segments.length - 1);
    this.checkForSeriesByTag();
=======
    this.queryModel.parseTarget();
    this.buildSegments();
>>>>>>> ac2e72f2
  }

  toggleEditorMode() {
    this.target.textEditor = !this.target.textEditor;
    this.parseTarget();
  }

  buildSegments() {
    this.segments = _.map(this.queryModel.segments, segment => {
      return this.uiSegmentSrv.newSegment(segment);
    });
    let checkOtherSegmentsIndex = this.queryModel.checkOtherSegmentsIndex || 0;
    this.checkOtherSegments(checkOtherSegmentsIndex);

    if (this.queryModel.seriesByTagUsed) {
      this.fixTagSegments();
    }
  }

  addSelectMetricSegment() {
    this.queryModel.addSelectMetricSegment();
    this.segments.push(this.uiSegmentSrv.newSelectMetric());
  }

  checkOtherSegments(fromIndex) {
    if (fromIndex === 0) {
      this.addSelectMetricSegment();
      return;
    }

    var path = this.queryModel.getSegmentPathUpTo(fromIndex + 1);
    if (path === "") {
      return Promise.resolve();
    }

    return this.datasource.metricFindQuery(path).then(segments => {
      if (segments.length === 0) {
        if (path !== '') {
          this.queryModel.segments = this.queryModel.segments.splice(0, fromIndex);
          this.segments = this.segments.splice(0, fromIndex);
          this.addSelectMetricSegment();
        }
      } else if (segments[0].expandable) {
        if (this.segments.length === fromIndex) {
          this.addSelectMetricSegment();
        } else {
          return this.checkOtherSegments(fromIndex + 1);
        }
      }
    }).catch(err => {
      appEvents.emit('alert-error', ['Error', err]);
    });
  }

  setSegmentFocus(segmentIndex) {
    _.each(this.segments, (segment, index) => {
      segment.focus = segmentIndex === index;
    });
  }

  getAltSegments(index) {
    var query = index === 0 ? '*' : this.queryModel.getSegmentPathUpTo(index) + '.*';
    var options = {range: this.panelCtrl.range, requestId: "get-alt-segments"};

    return this.datasource.metricFindQuery(query, options).then(segments => {
      var altSegments = _.map(segments, segment => {
        return this.uiSegmentSrv.newSegment({value: segment.text, expandable: segment.expandable});
      });

      if (altSegments.length === 0) { return altSegments; }

      // add template variables
      _.each(this.templateSrv.variables, variable => {
        altSegments.unshift(this.uiSegmentSrv.newSegment({
          type: 'template',
          value: '$' + variable.name,
          expandable: true,
        }));
      });

      // add wildcard option
      altSegments.unshift(this.uiSegmentSrv.newSegment('*'));

      if (this.supportsTags && index === 0) {
        this.removeTaggedEntry(altSegments);
        return this.addAltTagSegments(index, altSegments);
      } else {
        return altSegments;
      }
    }).catch(err => {
      return [];
    });
  }

  addAltTagSegments(index, altSegments) {
    return this.getTagsAsSegments().then((tagSegments) => {
      tagSegments = _.map(tagSegments, (segment) => {
        segment.value = TAG_PREFIX + segment.value;
        return segment;
      });
      return altSegments.concat(...tagSegments);
    });
  }

  removeTaggedEntry(altSegments) {
    altSegments = _.remove(altSegments, (s) => s.value === '_tagged');
  }

  segmentValueChanged(segment, segmentIndex) {
    this.error = null;
    this.queryModel.updateSegmentValue(segment, segmentIndex);

    if (this.queryModel.functions.length > 0 && this.queryModel.functions[0].def.fake) {
      this.queryModel.functions = [];
    }

    if (segment.type === 'tag') {
      let tag = removeTagPrefix(segment.value);
      this.addSeriesByTagFunc(tag);
      return;
    }

    if (segment.expandable) {
      return this.checkOtherSegments(segmentIndex + 1).then(() => {
        this.setSegmentFocus(segmentIndex + 1);
        this.targetChanged();
      });
    } else {
      this.spliceSegments(segmentIndex + 1);
    }

    this.setSegmentFocus(segmentIndex + 1);
    this.targetChanged();
  }

  spliceSegments(index) {
    this.segments = this.segments.splice(0, index);
    this.queryModel.segments = this.queryModel.segments.splice(0, index);
  }

  emptySegments() {
    this.queryModel.segments = [];
    this.segments = [];
  }

  targetTextChanged() {
    this.updateModelTarget();
    this.refresh();
  }

  updateModelTarget() {
    this.queryModel.updateModelTarget(this.panelCtrl.panel.targets);
  }

  targetChanged() {
    if (this.queryModel.error) {
      return;
    }

    var oldTarget = this.queryModel.target.target;
    this.updateModelTarget();

    if (this.queryModel.target !== oldTarget) {
      var lastSegment = this.segments.length > 0 ? this.segments[this.segments.length - 1] : {};
      if (lastSegment.value !== 'select metric') {
        this.panelCtrl.refresh();
      }
    }
  }

  addFunction(funcDef) {
    var newFunc = gfunc.createFuncInstance(funcDef, { withDefaultParams: true });
    newFunc.added = true;
    this.queryModel.addFunction(newFunc);
    this.smartlyHandleNewAliasByNode(newFunc);

    if (this.segments.length === 1 && this.segments[0].fake) {
      this.emptySegments();
    }

    if (!newFunc.params.length && newFunc.added) {
      this.targetChanged();
    }

    if (newFunc.def.name === 'seriesByTag') {
      this.parseTarget();
    }
  }

  removeFunction(func) {
    this.queryModel.removeFunction(func);
    this.targetChanged();
  }

  addSeriesByTagFunc(tag) {
    let funcDef = gfunc.getFuncDef('seriesByTag');
    let newFunc = gfunc.createFuncInstance(funcDef, { withDefaultParams: false });
    let tagParam = `${tag}=select tag value`;
    newFunc.params = [tagParam];
    this.queryModel.addFunction(newFunc);
    newFunc.added = true;

    this.emptySegments();
    this.targetChanged();
    this.parseTarget();
  }

  smartlyHandleNewAliasByNode(func) {
    if (func.def.name !== 'aliasByNode') {
      return;
    }

    for (var i = 0; i < this.segments.length; i++) {
      if (this.segments[i].value.indexOf('*') >= 0) {
        func.params[0] = i;
        func.added = false;
        this.targetChanged();
        return;
      }
    }
  }

<<<<<<< HEAD
  //////////////////////////////////
  // Graphite seriesByTag support //
  //////////////////////////////////

  checkForSeriesByTag() {
    let seriesByTagFunc = _.find(this.functions, (func) => func.def.name === 'seriesByTag');
    if (seriesByTagFunc) {
      this.seriesByTagUsed = true;
      let tags = this.splitSeriesByTagParams(seriesByTagFunc);
      this.tags = tags;
      this.fixTagSegments();
    }
  }

  splitSeriesByTagParams(func) {
    const tagPattern = /([^\!=~]+)([\!=~]+)([^\!=~]+)/;
    return _.flatten(_.map(func.params, (param: string) => {
      let matches = tagPattern.exec(param);
      if (matches) {
        let tag = matches.slice(1);
        if (tag.length === 3) {
          return {
            key: tag[0],
            operator: tag[1],
            value: tag[2]
          }
        }
      }
      return [];
    }));
  }

  getTags() {
    return this.datasource.getTags().then((values) => {
=======
  getAllTags() {
    return this.datasource.getTags().then((values) => {
      let altTags = _.map(values, 'text');
      altTags.splice(0, 0, this.removeTagValue);
      return mapToDropdownOptions(altTags);
    });
  }

  getTags(index, tagPrefix) {
    let tagExpressions = this.queryModel.renderTagExpressions(index);
    return this.datasource.getTagsAutoComplete(tagExpressions, tagPrefix)
    .then((values) => {
>>>>>>> ac2e72f2
      let altTags = _.map(values, 'text');
      altTags.splice(0, 0, this.removeTagValue);
      return mapToDropdownOptions(altTags);
    });
  }

  getTagsAsSegments() {
<<<<<<< HEAD
    return this.datasource.getTags().then((values) => {
      return _.map(values, (val) => {
        return this.uiSegmentSrv.newSegment(val.text);
=======
    let tagExpressions = this.queryModel.renderTagExpressions();
    return this.datasource.getTagsAutoComplete(tagExpressions)
    .then((values) => {
      return _.map(values, (val) => {
        return this.uiSegmentSrv.newSegment({value: val.text, type: 'tag', expandable: false});
>>>>>>> ac2e72f2
      });
    });
  }

  getTagOperators() {
    return mapToDropdownOptions(GRAPHITE_TAG_OPERATORS);
  }

<<<<<<< HEAD
  getTagValues(tag) {
=======
  getAllTagValues(tag) {
>>>>>>> ac2e72f2
    let tagKey = tag.key;
    return this.datasource.getTagValues(tagKey).then((values) => {
      let altValues = _.map(values, 'text');
      return mapToDropdownOptions(altValues);
    });
  }

<<<<<<< HEAD
  tagChanged(tag, tagIndex) {
    this.error = null;

    if (tag.key === this.removeTagValue) {
      this.removeTag(tagIndex);
      return;
    }

    let newTagParam = renderTagString(tag);
    this.getSeriesByTagFunc().params[tagIndex] = newTagParam;
    this.tags[tagIndex] = tag;
    this.targetChanged();
  }

  getSeriesByTagFuncIndex() {
    return _.findIndex(this.functions, (func) => func.def.name === 'seriesByTag');
  }

  getSeriesByTagFunc() {
    let seriesByTagFuncIndex = this.getSeriesByTagFuncIndex();
    if (seriesByTagFuncIndex >= 0) {
      return this.functions[seriesByTagFuncIndex];
    } else {
      return undefined;
    }
=======
  getTagValues(tag, index, valuePrefix) {
    let tagExpressions = this.queryModel.renderTagExpressions(index);
    let tagKey = tag.key;
    return this.datasource.getTagValuesAutoComplete(tagExpressions, tagKey, valuePrefix).then((values) => {
      let altValues = _.map(values, 'text');
      return mapToDropdownOptions(altValues);
    });
  }

  tagChanged(tag, tagIndex) {
    this.queryModel.updateTag(tag, tagIndex);
    this.targetChanged();
>>>>>>> ac2e72f2
  }

  addNewTag(segment) {
    let newTagKey = segment.value;
    let newTag = {key: newTagKey, operator: '=', value: 'select tag value'};
<<<<<<< HEAD
    let newTagParam = renderTagString(newTag);
    this.getSeriesByTagFunc().params.push(newTagParam);
    this.tags.push(newTag);
=======
    this.queryModel.addTag(newTag);
>>>>>>> ac2e72f2
    this.targetChanged();
    this.fixTagSegments();
  }

  removeTag(index) {
<<<<<<< HEAD
    this.getSeriesByTagFunc().params.splice(index, 1);
    this.tags.splice(index, 1);
=======
    this.queryModel.removeTag(index);
>>>>>>> ac2e72f2
    this.targetChanged();
  }

  fixTagSegments() {
    // Adding tag with the same name as just removed works incorrectly if single segment is used (instead of array)
    this.addTagSegments = [this.uiSegmentSrv.newPlusButton()];
  }

  showDelimiter(index) {
<<<<<<< HEAD
    return index !== this.tags.length - 1;
  }
}

function renderTagString(tag) {
  return tag.key + tag.operator + tag.value;
}

=======
    return index !== this.queryModel.tags.length - 1;
  }
}

>>>>>>> ac2e72f2
function mapToDropdownOptions(results) {
  return _.map(results, (value) => {
    return {text: value, value: value};
  });
<<<<<<< HEAD
=======
}

function removeTagPrefix(value: string): string {
  return value.replace(TAG_PREFIX, '');
>>>>>>> ac2e72f2
}<|MERGE_RESOLUTION|>--- conflicted
+++ resolved
@@ -8,10 +8,7 @@
 import appEvents from 'app/core/app_events';
 
 const GRAPHITE_TAG_OPERATORS = ['=', '!=', '=~', '!=~'];
-<<<<<<< HEAD
-=======
 const TAG_PREFIX = 'tag: ';
->>>>>>> ac2e72f2
 
 export class GraphiteQueryCtrl extends QueryCtrl {
   static templateUrl = 'partials/query.editor.html';
@@ -19,14 +16,8 @@
   queryModel: GraphiteQuery;
   segments: any[];
   addTagSegments: any[];
-<<<<<<< HEAD
-  tags: any[];
-  seriesByTagUsed: boolean;
-  removeTagValue: string;
-=======
   removeTagValue: string;
   supportsTags: boolean;
->>>>>>> ac2e72f2
 
   /** @ngInject **/
   constructor($scope, $injector, private uiSegmentSrv, private templateSrv) {
@@ -38,53 +29,13 @@
       this.queryModel = new GraphiteQuery(this.target, templateSrv);
       this.buildSegments();
     }
-<<<<<<< HEAD
 
     this.removeTagValue = '-- remove tag --';
   }
-=======
->>>>>>> ac2e72f2
-
-    this.removeTagValue = '-- remove tag --';
-  }
 
   parseTarget() {
-<<<<<<< HEAD
-    this.functions = [];
-    this.segments = [];
-    this.error = null;
-
-    if (this.target.textEditor) {
-      return;
-    }
-
-    var parser = new Parser(this.target.target);
-    var astNode = parser.getAst();
-    if (astNode === null) {
-      this.checkOtherSegments(0);
-      return;
-    }
-
-    if (astNode.type === 'error') {
-      this.error = astNode.message + " at position: " + astNode.pos;
-      this.target.textEditor = true;
-      return;
-    }
-
-    try {
-      this.parseTargetRecursive(astNode, null, 0);
-    } catch (err) {
-      console.log('error parsing target:', err.message);
-      this.error = err.message;
-      this.target.textEditor = true;
-    }
-
-    this.checkOtherSegments(this.segments.length - 1);
-    this.checkForSeriesByTag();
-=======
     this.queryModel.parseTarget();
     this.buildSegments();
->>>>>>> ac2e72f2
   }
 
   toggleEditorMode() {
@@ -307,42 +258,6 @@
     }
   }
 
-<<<<<<< HEAD
-  //////////////////////////////////
-  // Graphite seriesByTag support //
-  //////////////////////////////////
-
-  checkForSeriesByTag() {
-    let seriesByTagFunc = _.find(this.functions, (func) => func.def.name === 'seriesByTag');
-    if (seriesByTagFunc) {
-      this.seriesByTagUsed = true;
-      let tags = this.splitSeriesByTagParams(seriesByTagFunc);
-      this.tags = tags;
-      this.fixTagSegments();
-    }
-  }
-
-  splitSeriesByTagParams(func) {
-    const tagPattern = /([^\!=~]+)([\!=~]+)([^\!=~]+)/;
-    return _.flatten(_.map(func.params, (param: string) => {
-      let matches = tagPattern.exec(param);
-      if (matches) {
-        let tag = matches.slice(1);
-        if (tag.length === 3) {
-          return {
-            key: tag[0],
-            operator: tag[1],
-            value: tag[2]
-          }
-        }
-      }
-      return [];
-    }));
-  }
-
-  getTags() {
-    return this.datasource.getTags().then((values) => {
-=======
   getAllTags() {
     return this.datasource.getTags().then((values) => {
       let altTags = _.map(values, 'text');
@@ -355,7 +270,6 @@
     let tagExpressions = this.queryModel.renderTagExpressions(index);
     return this.datasource.getTagsAutoComplete(tagExpressions, tagPrefix)
     .then((values) => {
->>>>>>> ac2e72f2
       let altTags = _.map(values, 'text');
       altTags.splice(0, 0, this.removeTagValue);
       return mapToDropdownOptions(altTags);
@@ -363,17 +277,11 @@
   }
 
   getTagsAsSegments() {
-<<<<<<< HEAD
-    return this.datasource.getTags().then((values) => {
-      return _.map(values, (val) => {
-        return this.uiSegmentSrv.newSegment(val.text);
-=======
     let tagExpressions = this.queryModel.renderTagExpressions();
     return this.datasource.getTagsAutoComplete(tagExpressions)
     .then((values) => {
       return _.map(values, (val) => {
         return this.uiSegmentSrv.newSegment({value: val.text, type: 'tag', expandable: false});
->>>>>>> ac2e72f2
       });
     });
   }
@@ -382,11 +290,7 @@
     return mapToDropdownOptions(GRAPHITE_TAG_OPERATORS);
   }
 
-<<<<<<< HEAD
-  getTagValues(tag) {
-=======
   getAllTagValues(tag) {
->>>>>>> ac2e72f2
     let tagKey = tag.key;
     return this.datasource.getTagValues(tagKey).then((values) => {
       let altValues = _.map(values, 'text');
@@ -394,33 +298,6 @@
     });
   }
 
-<<<<<<< HEAD
-  tagChanged(tag, tagIndex) {
-    this.error = null;
-
-    if (tag.key === this.removeTagValue) {
-      this.removeTag(tagIndex);
-      return;
-    }
-
-    let newTagParam = renderTagString(tag);
-    this.getSeriesByTagFunc().params[tagIndex] = newTagParam;
-    this.tags[tagIndex] = tag;
-    this.targetChanged();
-  }
-
-  getSeriesByTagFuncIndex() {
-    return _.findIndex(this.functions, (func) => func.def.name === 'seriesByTag');
-  }
-
-  getSeriesByTagFunc() {
-    let seriesByTagFuncIndex = this.getSeriesByTagFuncIndex();
-    if (seriesByTagFuncIndex >= 0) {
-      return this.functions[seriesByTagFuncIndex];
-    } else {
-      return undefined;
-    }
-=======
   getTagValues(tag, index, valuePrefix) {
     let tagExpressions = this.queryModel.renderTagExpressions(index);
     let tagKey = tag.key;
@@ -433,30 +310,18 @@
   tagChanged(tag, tagIndex) {
     this.queryModel.updateTag(tag, tagIndex);
     this.targetChanged();
->>>>>>> ac2e72f2
   }
 
   addNewTag(segment) {
     let newTagKey = segment.value;
     let newTag = {key: newTagKey, operator: '=', value: 'select tag value'};
-<<<<<<< HEAD
-    let newTagParam = renderTagString(newTag);
-    this.getSeriesByTagFunc().params.push(newTagParam);
-    this.tags.push(newTag);
-=======
     this.queryModel.addTag(newTag);
->>>>>>> ac2e72f2
     this.targetChanged();
     this.fixTagSegments();
   }
 
   removeTag(index) {
-<<<<<<< HEAD
-    this.getSeriesByTagFunc().params.splice(index, 1);
-    this.tags.splice(index, 1);
-=======
     this.queryModel.removeTag(index);
->>>>>>> ac2e72f2
     this.targetChanged();
   }
 
@@ -466,30 +331,16 @@
   }
 
   showDelimiter(index) {
-<<<<<<< HEAD
-    return index !== this.tags.length - 1;
+    return index !== this.queryModel.tags.length - 1;
   }
 }
 
-function renderTagString(tag) {
-  return tag.key + tag.operator + tag.value;
-}
-
-=======
-    return index !== this.queryModel.tags.length - 1;
-  }
-}
-
->>>>>>> ac2e72f2
 function mapToDropdownOptions(results) {
   return _.map(results, (value) => {
     return {text: value, value: value};
   });
-<<<<<<< HEAD
-=======
 }
 
 function removeTagPrefix(value: string): string {
   return value.replace(TAG_PREFIX, '');
->>>>>>> ac2e72f2
 }