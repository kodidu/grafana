--- conflicted
+++ resolved
@@ -120,11 +120,7 @@
 }
 
 class AlertmanagerReceiverBuilder {
-<<<<<<< HEAD
-  private receiver: Receiver = { name: '', email_configs: [], grafana_managed_receiver_configs: [] };
-=======
-  private receiver: AlertmanagerReceiver = { name: '', email_configs: [] };
->>>>>>> f10527cf
+  private receiver: AlertmanagerReceiver = { name: '', email_configs: [], grafana_managed_receiver_configs: [] };
 
   withName(name: string): AlertmanagerReceiverBuilder {
     this.receiver.name = name;
