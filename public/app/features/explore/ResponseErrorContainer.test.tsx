--- conflicted
+++ resolved
@@ -56,11 +56,8 @@
     tableFrames: [],
     traceFrames: [],
     nodeGraphFrames: [],
-<<<<<<< HEAD
     rawPrometheusFrames: [],
-=======
     flameGraphFrames: [],
->>>>>>> 26e7228c
     graphResult: null,
     logsResult: null,
     tableResult: null,
