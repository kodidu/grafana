--- conflicted
+++ resolved
@@ -2,12 +2,8 @@
 import { connect, ConnectedProps } from 'react-redux';
 import { css } from 'emotion';
 import { Collapse } from '@grafana/ui';
-<<<<<<< HEAD
-import { AbsoluteTimeRange, Field, LogRowModel, RawTimeRange } from '@grafana/data';
+import { AbsoluteTimeRange, Field, LoadingState, LogRowModel, RawTimeRange } from '@grafana/data';
 import store from 'app/core/store';
-=======
-import { AbsoluteTimeRange, Field, LoadingState, LogRowModel, RawTimeRange } from '@grafana/data';
->>>>>>> 1c892a2f
 import { ExploreId, ExploreItemState } from 'app/types/explore';
 import { StoreState } from 'app/types';
 import { splitOpen } from './state/main';
