///<reference path="../../../headers/common.d.ts" />

import coreModule from '../../core_module';
import {NavModel, NavModelItem}  from '../../nav_model_srv';

export class NavbarCtrl {
  model: NavModel;

  /** @ngInject */
<<<<<<< HEAD
  constructor(private $scope, private $rootScope, private contextSrv) {
=======
  constructor(private $rootScope, private contextSrv) {
    this.section = this.model.section;
    this.hasMenu = this.model.menu.length > 0;
>>>>>>> 79b873e4
  }

  showSearch() {
    this.$rootScope.appEvent('show-dash-search');
  }

  toggleSideMenu() {
    this.contextSrv.toggleSideMenu();
  }

  navItemClicked(navItem, evt) {
    if (navItem.clickHandler) {
      navItem.clickHandler();
      evt.preventDefault();
    }
  }
}

export function navbarDirective() {
  return {
    restrict: 'E',
    templateUrl: 'public/app/core/components/navbar/navbar.html',
    controller: NavbarCtrl,
    bindToController: true,
    controllerAs: 'ctrl',
    scope: {
      model: "=",
    },
    link: function(scope, elem) {
    }
  };
}

export function pageH1() {
  return {
    restrict: 'E',
    template: `
    <h1>
    <i class="{{::model.node.icon}}" ng-if="::model.node.icon"></i>
    <img ng-src="{{::model.node.img}}" ng-if="::model.node.img"></i>
    {{model.node.text}}
    </h1>
    `,
    scope: {
      model: "=",
    }
  };
}


coreModule.directive('pageH1', pageH1);
coreModule.directive('navbar', navbarDirective);<|MERGE_RESOLUTION|>--- conflicted
+++ resolved
@@ -1,27 +1,17 @@
 ///<reference path="../../../headers/common.d.ts" />
 
 import coreModule from '../../core_module';
-import {NavModel, NavModelItem}  from '../../nav_model_srv';
+import {NavModel}  from '../../nav_model_srv';
 
 export class NavbarCtrl {
   model: NavModel;
 
   /** @ngInject */
-<<<<<<< HEAD
-  constructor(private $scope, private $rootScope, private contextSrv) {
-=======
-  constructor(private $rootScope, private contextSrv) {
-    this.section = this.model.section;
-    this.hasMenu = this.model.menu.length > 0;
->>>>>>> 79b873e4
+  constructor(private $rootScope) {
   }
 
   showSearch() {
     this.$rootScope.appEvent('show-dash-search');
-  }
-
-  toggleSideMenu() {
-    this.contextSrv.toggleSideMenu();
   }
 
   navItemClicked(navItem, evt) {
