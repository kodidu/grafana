import React, { useRef } from 'react';
import CSSTransition from 'react-transition-group/CSSTransition';
import { GrafanaTheme2, NavModelItem } from '@grafana/data';
import { CollapsableSection, CustomScrollbar, Icon, IconButton, IconName, useStyles2, useTheme2 } from '@grafana/ui';
import { FocusScope } from '@react-aria/focus';
import { useDialog } from '@react-aria/dialog';
<<<<<<< HEAD
import { useOverlay } from '@react-aria/overlays';
=======
import { OverlayContainer, useOverlay } from '@react-aria/overlays';
import { Branding } from 'app/core/components/Branding/Branding';
>>>>>>> 5f83fc3c
import { css, cx } from '@emotion/css';
import { NavBarMenuItem } from './NavBarMenuItem';
import { NavBarItemWithoutMenu } from './NavBarItemWithoutMenu';
import { isMatchOrChildMatch } from '../utils';
import { NavBarToggle } from './NavBarToggle';
import { useLocalStorage } from 'react-use';

export interface Props {
  activeItem?: NavModelItem;
  isOpen: boolean;
  navItems: NavModelItem[];
  setMenuAnimationInProgress: (isInProgress: boolean) => void;
  onClose: () => void;
}

export function NavBarMenu({ activeItem, isOpen, navItems, onClose, setMenuAnimationInProgress }: Props) {
  const theme = useTheme2();
  const styles = getStyles(theme);
  const ANIMATION_DURATION = theme.transitions.duration.standard;
  const animStyles = getAnimStyles(theme, ANIMATION_DURATION);
  const ref = useRef(null);
  const { dialogProps } = useDialog({}, ref);
  const { overlayProps } = useOverlay(
    {
      isDismissable: true,
      isOpen,
      onClose,
    },
    ref
  );

  return (
    <FocusScope contain restoreFocus autoFocus>
      <CSSTransition
        onEnter={() => setMenuAnimationInProgress(true)}
        onExited={() => setMenuAnimationInProgress(false)}
        appear={isOpen}
        in={isOpen}
        classNames={animStyles.overlay}
        timeout={ANIMATION_DURATION}
      >
        <div data-testid="navbarmenu" ref={ref} {...overlayProps} {...dialogProps} className={styles.container}>
          <div className={styles.mobileHeader}>
            <Icon name="bars" size="xl" />
            <IconButton
              aria-label="Close navigation menu"
              name="times"
              onClick={onClose}
              size="xl"
              variant="secondary"
            />
          </div>
          <NavBarToggle className={styles.menuCollapseIcon} isExpanded={isOpen} onClick={onClose} />
          <nav className={styles.content}>
            <CustomScrollbar hideHorizontalTrack>
              <ul className={styles.itemList}>
                {navItems.map((link) => (
                  <NavItem link={link} onClose={onClose} activeItem={activeItem} key={link.text} />
                ))}
              </ul>
            </CustomScrollbar>
          </nav>
        </div>
      </CSSTransition>
    </FocusScope>
  );
}

NavBarMenu.displayName = 'NavBarMenu';

const getStyles = (theme: GrafanaTheme2) => ({
  backdrop: css({
    backdropFilter: 'blur(1px)',
    backgroundColor: theme.components.overlay.background,
    bottom: 0,
    left: 0,
    position: 'fixed',
    right: 0,
    top: 0,
    zIndex: theme.zIndex.modalBackdrop,
  }),
  container: css({
    display: 'flex',
    bottom: 0,
    flexDirection: 'column',
    left: 0,
    paddingTop: theme.spacing(1),
    marginRight: theme.spacing(1.5),
    right: 0,
    zIndex: theme.zIndex.sidemenu,
    position: 'fixed',
    top: '89px',
    boxSizing: 'content-box',
    [theme.breakpoints.up('md')]: {
      borderRight: `1px solid ${theme.colors.border.weak}`,
      right: 'unset',
    },
  }),
  content: css({
    display: 'flex',
    flexDirection: 'column',
    overflow: 'auto',
  }),
  mobileHeader: css({
    borderBottom: `1px solid ${theme.colors.border.weak}`,
    display: 'flex',
    justifyContent: 'space-between',
    padding: theme.spacing(1, 2, 2),
    [theme.breakpoints.up('md')]: {
      display: 'none',
    },
  }),
  itemList: css({
    display: 'grid',
    gridAutoRows: `minmax(${theme.spacing(6)}, auto)`,
    minWidth: '300px',
  }),
  menuCollapseIcon: css({
    position: 'absolute',
    top: '16px',
    right: '24px',
    transform: `translateX(50%)`,
  }),
});

const getAnimStyles = (theme: GrafanaTheme2, animationDuration: number) => {
  const commonTransition = {
    transitionDuration: `${animationDuration}ms`,
    transitionTimingFunction: theme.transitions.easing.easeInOut,
    [theme.breakpoints.down('md')]: {
      overflow: 'hidden',
    },
  };

  const overlayTransition = {
    ...commonTransition,
    transitionProperty: 'background-color, box-shadow, width',
    // this is needed to prevent a horizontal scrollbar during the animation on firefox
    '.scrollbar-view': {
      overflow: 'hidden !important',
    },
  };

  const backdropTransition = {
    ...commonTransition,
    transitionProperty: 'opacity',
  };

  const overlayOpen = {
    backgroundColor: theme.colors.background.primary,
    boxShadow: theme.shadows.z3,
    width: '100%',
    [theme.breakpoints.up('md')]: {
      width: '300px',
    },
  };

  const overlayClosed = {
    boxShadow: 'none',
    width: 0,
    [theme.breakpoints.up('md')]: {
      backgroundColor: theme.colors.background.primary,
      width: theme.spacing(7),
    },
  };

  const backdropOpen = {
    opacity: 1,
  };

  const backdropClosed = {
    opacity: 0,
  };

  return {
    backdrop: {
      appear: css(backdropClosed),
      appearActive: css(backdropTransition, backdropOpen),
      appearDone: css(backdropOpen),
      exit: css(backdropOpen),
      exitActive: css(backdropTransition, backdropClosed),
    },
    overlay: {
      appear: css(overlayClosed),
      appearActive: css(overlayTransition, overlayOpen),
      appearDone: css(overlayOpen),
      exit: css(overlayOpen),
      exitActive: css(overlayTransition, overlayClosed),
    },
  };
};

function NavItem({
  link,
  activeItem,
  onClose,
}: {
  link: NavModelItem;
  activeItem?: NavModelItem;
  onClose: () => void;
}) {
  const styles = useStyles2(getNavItemStyles);

  if (linkHasChildren(link)) {
    return (
      <CollapsibleNavItem onClose={onClose} link={link} isActive={isMatchOrChildMatch(link, activeItem)}>
        <ul className={styles.children}>
          {link.children.map(
            (childLink) =>
              !childLink.divider && (
                <NavBarMenuItem
                  key={`${link.text}-${childLink.text}`}
                  isActive={activeItem === childLink}
                  isDivider={childLink.divider}
                  onClick={() => {
                    childLink.onClick?.();
                    onClose();
                  }}
                  styleOverrides={styles.item}
                  target={childLink.target}
                  text={childLink.text}
                  url={childLink.url}
                  isMobile={true}
                />
              )
          )}
        </ul>
      </CollapsibleNavItem>
    );
  } else if (link.id === 'saved-items') {
    return (
      <CollapsibleNavItem
        onClose={onClose}
        link={link}
        isActive={isMatchOrChildMatch(link, activeItem)}
        className={styles.savedItems}
      >
        <em className={styles.savedItemsText}>No saved items</em>
      </CollapsibleNavItem>
    );
  } else {
    return (
      <li className={styles.flex}>
        <NavBarItemWithoutMenu
          className={styles.itemWithoutMenu}
          elClassName={styles.fullWidth}
          label={link.text}
          url={link.url}
          target={link.target}
          onClick={() => {
            link.onClick?.();
            onClose();
          }}
          isActive={link === activeItem}
        >
          <div className={styles.savedItemsMenuItemWrapper}>
            <div className={styles.iconContainer}>{getLinkIcon(link)}</div>
            <span className={styles.linkText}>{link.text}</span>
          </div>
        </NavBarItemWithoutMenu>
      </li>
    );
  }
}

const getNavItemStyles = (theme: GrafanaTheme2) => ({
  children: css({
    display: 'flex',
    flexDirection: 'column',
  }),
  item: css({
    padding: `${theme.spacing(1)} ${theme.spacing(1.5)}`,
    '&::before': {
      display: 'none',
    },
  }),
  savedItems: css({
    background: theme.colors.background.secondary,
  }),
  savedItemsText: css({
    display: 'block',
    paddingBottom: theme.spacing(2),
    color: theme.colors.text.secondary,
  }),
  flex: css({
    display: 'flex',
  }),
  itemWithoutMenu: css({
    position: 'relative',
    placeItems: 'inherit',
    justifyContent: 'start',
    display: 'flex',
    flexGrow: 1,
    alignItems: 'center',
  }),
  fullWidth: css({
    height: '100%',
    width: '100%',
  }),
  iconContainer: css({
    display: 'flex',
    placeContent: 'center',
  }),
  savedItemsMenuItemWrapper: css({
    display: 'grid',
    gridAutoFlow: 'column',
    gridTemplateColumns: `${theme.spacing(7)} auto`,
    alignItems: 'center',
    height: '100%',
  }),
  linkText: css({
    fontSize: theme.typography.pxToRem(14),
    justifySelf: 'start',
    padding: theme.spacing(0.5, 4.25, 0.5, 0.5),
  }),
});

function CollapsibleNavItem({
  link,
  isActive,
  children,
  className,
  onClose,
}: {
  link: NavModelItem;
  isActive?: boolean;
  children: React.ReactNode;
  className?: string;
  onClose: () => void;
}) {
  const styles = useStyles2(getCollapsibleStyles);
  const [sectionExpanded, setSectionExpanded] = useLocalStorage(`grafana.navigation.expanded[${link.text}]`, false);

  return (
    <li className={cx(styles.menuItem, className)}>
      <NavBarItemWithoutMenu
        isActive={isActive}
        label={link.text}
        url={link.url}
        target={link.target}
        onClick={() => {
          link.onClick?.();
          onClose();
        }}
        className={styles.collapsibleMenuItem}
        elClassName={styles.collapsibleIcon}
      >
        {getLinkIcon(link)}
      </NavBarItemWithoutMenu>
      <div className={styles.collapsibleSectionWrapper}>
        <CollapsableSection
          isOpen={Boolean(sectionExpanded)}
          onToggle={(isOpen) => setSectionExpanded(isOpen)}
          className={styles.collapseWrapper}
          contentClassName={styles.collapseContent}
          label={
            <div className={cx(styles.labelWrapper, { [styles.primary]: isActive })}>
              <span className={styles.linkText}>{link.text}</span>
            </div>
          }
        >
          {children}
        </CollapsableSection>
      </div>
    </li>
  );
}

const getCollapsibleStyles = (theme: GrafanaTheme2) => ({
  menuItem: css({
    position: 'relative',
    display: 'grid',
    gridAutoFlow: 'column',
    gridTemplateColumns: `${theme.spacing(7)} auto`,
  }),
  collapsibleMenuItem: css({
    height: theme.spacing(6),
    width: theme.spacing(7),
    display: 'grid',
  }),
  collapsibleIcon: css({
    display: 'grid',
    placeContent: 'center',
  }),
  collapsibleSectionWrapper: css({
    display: 'flex',
    flexGrow: 1,
    alignSelf: 'start',
    flexDirection: 'column',
  }),
  collapseWrapper: css({
    paddingLeft: theme.spacing(0.5),
    paddingRight: theme.spacing(4.25),
    minHeight: theme.spacing(6),
    overflowWrap: 'anywhere',
    alignItems: 'center',
    color: theme.colors.text.secondary,
    '&:hover, &:focus-within': {
      backgroundColor: theme.colors.emphasize(theme.colors.background.primary, 0.05),
      color: theme.colors.text.primary,
    },
    '&:focus-within': {
      boxShadow: 'none',
      outline: `2px solid ${theme.colors.primary.main}`,
      outlineOffset: '-2px',
      transition: 'none',
    },
  }),
  collapseContent: css({
    padding: 0,
  }),
  labelWrapper: css({
    fontSize: '15px',
  }),
  primary: css({
    color: theme.colors.text.primary,
  }),
  linkText: css({
    fontSize: theme.typography.pxToRem(14),
    justifySelf: 'start',
  }),
});

function linkHasChildren(link: NavModelItem): link is NavModelItem & { children: NavModelItem[] } {
  return Boolean(link.children && link.children.length > 0);
}

function getLinkIcon(link: NavModelItem) {
  if (link.id === 'home') {
    return <Branding.MenuLogo />;
  } else if (link.icon) {
    return <Icon name={link.icon as IconName} size="xl" />;
  } else if (link.img) {
    return <img src={link.img} alt={`${link.text} logo`} height="24" width="24" style={{ borderRadius: '50%' }} />;
  } else {
    return null;
  }
}<|MERGE_RESOLUTION|>--- conflicted
+++ resolved
@@ -4,18 +4,14 @@
 import { CollapsableSection, CustomScrollbar, Icon, IconButton, IconName, useStyles2, useTheme2 } from '@grafana/ui';
 import { FocusScope } from '@react-aria/focus';
 import { useDialog } from '@react-aria/dialog';
-<<<<<<< HEAD
 import { useOverlay } from '@react-aria/overlays';
-=======
-import { OverlayContainer, useOverlay } from '@react-aria/overlays';
-import { Branding } from 'app/core/components/Branding/Branding';
->>>>>>> 5f83fc3c
 import { css, cx } from '@emotion/css';
 import { NavBarMenuItem } from './NavBarMenuItem';
 import { NavBarItemWithoutMenu } from './NavBarItemWithoutMenu';
 import { isMatchOrChildMatch } from '../utils';
 import { NavBarToggle } from './NavBarToggle';
 import { useLocalStorage } from 'react-use';
+import { Branding } from '../../Branding/Branding';
 
 export interface Props {
   activeItem?: NavModelItem;
@@ -96,12 +92,10 @@
     bottom: 0,
     flexDirection: 'column',
     left: 0,
-    paddingTop: theme.spacing(1),
-    marginRight: theme.spacing(1.5),
     right: 0,
     zIndex: theme.zIndex.sidemenu,
     position: 'fixed',
-    top: '89px',
+    top: '81px',
     boxSizing: 'content-box',
     [theme.breakpoints.up('md')]: {
       borderRight: `1px solid ${theme.colors.border.weak}`,
@@ -241,12 +235,7 @@
     );
   } else if (link.id === 'saved-items') {
     return (
-      <CollapsibleNavItem
-        onClose={onClose}
-        link={link}
-        isActive={isMatchOrChildMatch(link, activeItem)}
-        className={styles.savedItems}
-      >
+      <CollapsibleNavItem onClose={onClose} link={link} isActive={isMatchOrChildMatch(link, activeItem)}>
         <em className={styles.savedItemsText}>No saved items</em>
       </CollapsibleNavItem>
     );
