import { NavModelItem } from '@grafana/data';

import { Breadcrumb } from './types';

export function buildBreadcrumbs(sectionNav: NavModelItem, pageNav?: NavModelItem, homeNav?: NavModelItem) {
  const crumbs: Breadcrumb[] = [];
  let foundHome = false;

  function addCrumbs(node: NavModelItem) {
    // construct the URL to match
    // we want to ignore query params except for the editview query param
    const urlSearchParams = new URLSearchParams(node.url?.split('?')[1]);
    let urlToMatch = `${node.url?.split('?')[0]}`;
    if (urlSearchParams.has('editview')) {
      urlToMatch += `?editview=${urlSearchParams.get('editview')}`;
    }

    if (!foundHome && !node.hideFromBreadcrumbs) {
      if (homeNav && urlToMatch === homeNav.url) {
        crumbs.unshift({ text: homeNav.text, href: node.url ?? '' });
        foundHome = true;
      } else {
        crumbs.unshift({ text: node.text, href: node.url ?? '' });
      }
    }

    if (node.parentItem) {
      addCrumbs(node.parentItem);
    }
  }

  if (pageNav) {
<<<<<<< HEAD
    if (pageNav.children) {
      const child = pageNav.children.find((child) => child.active);
      if (child) {
        addCrumbs(child);
=======
    if (pageNav.url && pageNav.children) {
      const child = pageNav.children.find((child) => child.active);
      if (child) {
        addCrumbs(child);
        // Some pages set up children but they are not connected to parent pageNav
        if (child.parentItem !== pageNav) {
          addCrumbs(pageNav);
        }
>>>>>>> 99316f1f
      }
    } else {
      addCrumbs(pageNav);
    }
  }

  addCrumbs(sectionNav);

  return crumbs;
}<|MERGE_RESOLUTION|>--- conflicted
+++ resolved
@@ -30,12 +30,6 @@
   }
 
   if (pageNav) {
-<<<<<<< HEAD
-    if (pageNav.children) {
-      const child = pageNav.children.find((child) => child.active);
-      if (child) {
-        addCrumbs(child);
-=======
     if (pageNav.url && pageNav.children) {
       const child = pageNav.children.find((child) => child.active);
       if (child) {
@@ -44,7 +38,6 @@
         if (child.parentItem !== pageNav) {
           addCrumbs(pageNav);
         }
->>>>>>> 99316f1f
       }
     } else {
       addCrumbs(pageNav);
