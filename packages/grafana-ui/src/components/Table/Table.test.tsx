--- conflicted
+++ resolved
@@ -571,18 +571,6 @@
       ]);
 
       await userEvent.click(within(rows[1]).getByLabelText('Expand row'));
-<<<<<<< HEAD
-      const rowsAfterClick = within(getTable()).getAllByRole('row');
-      expect(within(rowsAfterClick[1]).getByRole('table')).toBeInTheDocument();
-      expect(within(rowsAfterClick[1]).getByText(/number0/)).toBeInTheDocument();
-
-      expect(within(rowsAfterClick[2]).queryByRole('table')).toBeNull();
-
-      expect(within(rows[0]).queryByLabelText('Expand row')).not.toBeInTheDocument();
-      expect(within(rows[2]).queryByLabelText('Expand row')).not.toBeInTheDocument();
-      expect(within(rows[3]).queryByLabelText('Expand row')).not.toBeInTheDocument();
-      expect(within(rows[4]).queryByLabelText('Expand row')).not.toBeInTheDocument();
-=======
       expect(screen.getAllByRole('columnheader')).toHaveLength(8);
       expect(getColumnHeader(/humidity_0/)).toBeInTheDocument();
       expect(getColumnHeader(/humidity_1/)).toBeInTheDocument();
@@ -604,7 +592,6 @@
       expect(within(subTableRows1[1]).getByText(/ok_1/)).toBeInTheDocument();
       expect(within(subTableRows1[2]).getByText(/17%_1/)).toBeInTheDocument();
       expect(within(subTableRows1[2]).getByText(/humid_1/)).toBeInTheDocument();
->>>>>>> 56f4def6
     });
   });
 });