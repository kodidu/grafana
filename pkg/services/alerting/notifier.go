package alerting

import (
	"context"
	"errors"
	"fmt"
	"time"

	"github.com/grafana/grafana/pkg/bus"
	"github.com/grafana/grafana/pkg/components/imguploader"
	"github.com/grafana/grafana/pkg/infra/log"
	"github.com/grafana/grafana/pkg/infra/metrics"
	"github.com/grafana/grafana/pkg/models"
	"github.com/grafana/grafana/pkg/services/rendering"
	"github.com/grafana/grafana/pkg/setting"
)

// for stubbing in tests
//nolint: gocritic
var newImageUploaderProvider = func() (imguploader.ImageUploader, error) {
	return imguploader.NewImageUploader()
}

// NotifierPlugin holds meta information about a notifier.
type NotifierPlugin struct {
	Type        string           `json:"type"`
	Name        string           `json:"name"`
	Heading     string           `json:"heading"`
	Description string           `json:"description"`
	Info        string           `json:"info"`
	Factory     NotifierFactory  `json:"-"`
	Options     []NotifierOption `json:"options"`
}

// NotifierOption holds information about options specific for the NotifierPlugin.
type NotifierOption struct {
	Element        ElementType    `json:"element"`
	InputType      InputType      `json:"inputType"`
	Label          string         `json:"label"`
	Description    string         `json:"description"`
	Placeholder    string         `json:"placeholder"`
	PropertyName   string         `json:"propertyName"`
	SelectOptions  []SelectOption `json:"selectOptions"`
	ShowWhen       ShowWhen       `json:"showWhen"`
	Required       bool           `json:"required"`
	ValidationRule string         `json:"validationRule"`
	Secure         bool           `json:"secure"`
}

// InputType is the type of input that can be rendered in the frontend.
type InputType string

const (
	// InputTypeText will render a text field in the frontend
	InputTypeText = "text"
	// InputTypePassword will render a password field in the frontend
	InputTypePassword = "password"
)

// ElementType is the type of element that can be rendered in the frontend.
type ElementType string

const (
	// ElementTypeInput will render an input
	ElementTypeInput = "input"
	// ElementTypeSelect will render a select
	ElementTypeSelect = "select"
	// ElementTypeCheckbox will render a checkbox
	ElementTypeCheckbox = "checkbox"
	// ElementTypeTextArea will render a textarea
	ElementTypeTextArea = "textarea"
)

// SelectOption is a simple type for Options that have dropdown options. Should be used when Element is ElementTypeSelect.
type SelectOption struct {
	Value string `json:"value"`
	Label string `json:"label"`
}

// ShowWhen holds information about when options are dependant on other options.
type ShowWhen struct {
	Field string `json:"field"`
	Is    string `json:"is"`
}

func newNotificationService(renderService rendering.Service, decryptFn GetDecryptedValueFn) *notificationService {
	return &notificationService{
		log:           log.New("alerting.notifier"),
		renderService: renderService,
		decryptFn:     decryptFn,
	}
}

type notificationService struct {
	log           log.Logger
	renderService rendering.Service
	decryptFn     GetDecryptedValueFn
}

func (n *notificationService) SendIfNeeded(evalCtx *EvalContext) error {
	notifierStates, err := n.getNeededNotifiers(evalCtx.Rule.OrgID, evalCtx.Rule.Notifications, evalCtx)
	if err != nil {
		n.log.Error("Failed to get alert notifiers", "error", err)
		return err
	}

	if len(notifierStates) == 0 {
		return nil
	}

	if notifierStates.ShouldUploadImage() {
		// Create a copy of EvalContext and give it a new, shorter, timeout context to upload the image
		uploadEvalCtx := *evalCtx
		timeout := setting.AlertingNotificationTimeout / 2
		var uploadCtxCancel func()
		uploadEvalCtx.Ctx, uploadCtxCancel = context.WithTimeout(evalCtx.Ctx, timeout)

		// Try to upload the image without consuming all the time allocated for EvalContext
		if err = n.renderAndUploadImage(&uploadEvalCtx, timeout); err != nil {
			n.log.Error("Failed to render and upload alert panel image.", "ruleId", uploadEvalCtx.Rule.ID, "error", err)
		}
		uploadCtxCancel()
		evalCtx.ImageOnDiskPath = uploadEvalCtx.ImageOnDiskPath
		evalCtx.ImagePublicURL = uploadEvalCtx.ImagePublicURL
	}

	return n.sendNotifications(evalCtx, notifierStates)
}

func (n *notificationService) sendAndMarkAsComplete(evalContext *EvalContext, notifierState *notifierState) error {
	notifier := notifierState.notifier

	n.log.Debug("Sending notification", "type", notifier.GetType(), "uid", notifier.GetNotifierUID(), "isDefault", notifier.GetIsDefault())
	metrics.MAlertingNotificationSent.WithLabelValues(notifier.GetType()).Inc()

	if err := evalContext.evaluateNotificationTemplateFields(); err != nil {
		n.log.Error("failed trying to evaluate notification template fields", "uid", notifier.GetNotifierUID(), "error", err)
	}

	if err := notifier.Notify(evalContext); err != nil {
		n.log.Error("failed to send notification", "uid", notifier.GetNotifierUID(), "error", err)
		metrics.MAlertingNotificationFailed.WithLabelValues(notifier.GetType()).Inc()
		return err
	}

	if evalContext.IsTestRun {
		return nil
	}

	cmd := &models.SetAlertNotificationStateToCompleteCommand{
		Id:      notifierState.state.Id,
		Version: notifierState.state.Version,
	}

	return bus.DispatchCtx(evalContext.Ctx, cmd)
}

func (n *notificationService) sendNotification(evalContext *EvalContext, notifierState *notifierState) error {
	if !evalContext.IsTestRun {
		setPendingCmd := &models.SetAlertNotificationStateToPendingCommand{
			Id:                           notifierState.state.Id,
			Version:                      notifierState.state.Version,
			AlertRuleStateUpdatedVersion: evalContext.Rule.StateChanges,
		}

		err := bus.DispatchCtx(evalContext.Ctx, setPendingCmd)
		if err != nil {
			if errors.Is(err, models.ErrAlertNotificationStateVersionConflict) {
				return nil
			}

			return err
		}

		// We need to update state version to be able to log
		// unexpected version conflicts when marking notifications as ok
		notifierState.state.Version = setPendingCmd.ResultVersion
	}

	return n.sendAndMarkAsComplete(evalContext, notifierState)
}

func (n *notificationService) sendNotifications(evalContext *EvalContext, notifierStates notifierStateSlice) error {
	for _, notifierState := range notifierStates {
		err := n.sendNotification(evalContext, notifierState)
		if err != nil {
			n.log.Error("failed to send notification", "uid", notifierState.notifier.GetNotifierUID(), "error", err)
			if evalContext.IsTestRun {
				return err
			}
		}
	}
	return nil
}

func (n *notificationService) renderAndUploadImage(evalCtx *EvalContext, timeout time.Duration) (err error) {
	uploader, err := newImageUploaderProvider()
	if err != nil {
		return err
	}

	renderOpts := rendering.Opts{
		Width:           1000,
		Height:          500,
		Timeout:         timeout,
		OrgID:           evalCtx.Rule.OrgID,
		OrgRole:         models.ROLE_ADMIN,
		ConcurrentLimit: setting.AlertingRenderLimit,
	}

	ref, err := evalCtx.GetDashboardUID()
	if err != nil {
		return err
	}

	renderOpts.Path = fmt.Sprintf("d-solo/%s/%s?orgId=%d&panelId=%d", ref.Uid, ref.Slug, evalCtx.Rule.OrgID, evalCtx.Rule.PanelID)

	n.log.Debug("Rendering alert panel image", "ruleId", evalCtx.Rule.ID, "urlPath", renderOpts.Path)
	start := time.Now()
	result, err := n.renderService.Render(evalCtx.Ctx, renderOpts)
	if err != nil {
		return err
	}
	took := time.Since(start)

	n.log.Debug("Rendered alert panel image", "ruleId", evalCtx.Rule.ID, "path", result.FilePath, "took", took)

	evalCtx.ImageOnDiskPath = result.FilePath

	n.log.Debug("Uploading alert panel image to external image store", "ruleId", evalCtx.Rule.ID, "path", evalCtx.ImageOnDiskPath)

	start = time.Now()
	evalCtx.ImagePublicURL, err = uploader.Upload(evalCtx.Ctx, evalCtx.ImageOnDiskPath)
	if err != nil {
		return err
	}
	took = time.Since(start)

	if evalCtx.ImagePublicURL != "" {
		n.log.Debug("Uploaded alert panel image to external image store", "ruleId", evalCtx.Rule.ID, "url", evalCtx.ImagePublicURL, "took", took)
	}

	return nil
}

func (n *notificationService) getNeededNotifiers(orgID int64, notificationUids []string, evalContext *EvalContext) (notifierStateSlice, error) {
	query := &models.GetAlertNotificationsWithUidToSendQuery{OrgId: orgID, Uids: notificationUids}

	if err := bus.Dispatch(query); err != nil {
		return nil, err
	}

	var result notifierStateSlice
	for _, notification := range query.Result {
		not, err := InitNotifier(notification, n.decryptFn)
		if err != nil {
			n.log.Error("Could not create notifier", "notifier", notification.Uid, "error", err)
			continue
		}

		query := &models.GetOrCreateNotificationStateQuery{
			NotifierId: notification.Id,
			AlertId:    evalContext.Rule.ID,
			OrgId:      evalContext.Rule.OrgID,
		}

		err = bus.DispatchCtx(evalContext.Ctx, query)
		if err != nil {
			n.log.Error("Could not get notification state.", "notifier", notification.Id, "error", err)
			continue
		}

		if not.ShouldNotify(evalContext.Ctx, evalContext, query.Result) {
			result = append(result, &notifierState{
				notifier: not,
				state:    query.Result,
			})
		}
	}

	return result, nil
}

// InitNotifier instantiate a new notifier based on the model.
func InitNotifier(model *models.AlertNotification, fn GetDecryptedValueFn) (Notifier, error) {
	notifierPlugin, found := notifierFactories[model.Type]
	if !found {
		return nil, fmt.Errorf("unsupported notification type %q", model.Type)
	}

	return notifierPlugin.Factory(model, fn)
}

// GetDecryptedValueFn is a function that returns the decrypted value of
// the given key. If the key is not present, then it returns the fallback value.
<<<<<<< HEAD
type GetDecryptedValueFn func(map[string][]byte, string, string) string
=======
type GetDecryptedValueFn func(context.Context, map[string][]byte, string, string, string) string
>>>>>>> 698ed15f

// NotifierFactory is a signature for creating notifiers.
type NotifierFactory func(*models.AlertNotification, GetDecryptedValueFn) (Notifier, error)

var notifierFactories = make(map[string]*NotifierPlugin)

// RegisterNotifier registers a notifier.
func RegisterNotifier(plugin *NotifierPlugin) {
	notifierFactories[plugin.Type] = plugin
}

// GetNotifiers returns a list of metadata about available notifiers.
func GetNotifiers() []*NotifierPlugin {
	list := make([]*NotifierPlugin, 0)

	for _, value := range notifierFactories {
		list = append(list, value)
	}

	return list
}<|MERGE_RESOLUTION|>--- conflicted
+++ resolved
@@ -293,11 +293,7 @@
 
 // GetDecryptedValueFn is a function that returns the decrypted value of
 // the given key. If the key is not present, then it returns the fallback value.
-<<<<<<< HEAD
-type GetDecryptedValueFn func(map[string][]byte, string, string) string
-=======
-type GetDecryptedValueFn func(context.Context, map[string][]byte, string, string, string) string
->>>>>>> 698ed15f
+type GetDecryptedValueFn func(context.Context, map[string][]byte, string, string) string
 
 // NotifierFactory is a signature for creating notifiers.
 type NotifierFactory func(*models.AlertNotification, GetDecryptedValueFn) (Notifier, error)
