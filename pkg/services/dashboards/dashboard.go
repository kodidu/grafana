package dashboards

import (
	"context"

	alertmodels "github.com/grafana/grafana/pkg/services/alerting/models"
	"github.com/grafana/grafana/pkg/services/folder"
	"github.com/grafana/grafana/pkg/services/quota"
	"github.com/grafana/grafana/pkg/services/search/model"
)

// DashboardService is a service for operating on dashboards.
//
//go:generate mockery --name DashboardService --structname FakeDashboardService --inpackage --filename dashboard_service_mock.go
type DashboardService interface {
	BuildSaveDashboardCommand(ctx context.Context, dto *SaveDashboardDTO, shouldValidateAlerts bool, validateProvisionedDashboard bool) (*SaveDashboardCommand, error)
	DeleteDashboard(ctx context.Context, dashboardId int64, orgId int64) error
	FindDashboards(ctx context.Context, query *FindPersistedDashboardsQuery) ([]DashboardSearchProjection, error)
	GetDashboard(ctx context.Context, query *GetDashboardQuery) (*Dashboard, error)
	GetDashboardACLInfoList(ctx context.Context, query *GetDashboardACLInfoListQuery) ([]*DashboardACLInfoDTO, error)
	GetDashboards(ctx context.Context, query *GetDashboardsQuery) ([]*Dashboard, error)
	GetDashboardTags(ctx context.Context, query *GetDashboardTagsQuery) ([]*DashboardTagCloudItem, error)
	GetDashboardUIDByID(ctx context.Context, query *GetDashboardRefByIDQuery) (*DashboardRef, error)
	HasAdminPermissionInDashboardsOrFolders(ctx context.Context, query *folder.HasAdminPermissionInDashboardsOrFoldersQuery) (bool, error)
	HasEditPermissionInFolders(ctx context.Context, query *folder.HasEditPermissionInFoldersQuery) (bool, error)
	ImportDashboard(ctx context.Context, dto *SaveDashboardDTO) (*Dashboard, error)
	MakeUserAdmin(ctx context.Context, orgID int64, userID, dashboardID int64, setViewAndEditPermissions bool) error
	SaveDashboard(ctx context.Context, dto *SaveDashboardDTO, allowUiUpdate bool) (*Dashboard, error)
	SearchDashboards(ctx context.Context, query *FindPersistedDashboardsQuery) (model.HitList, error)
	UpdateDashboardACL(ctx context.Context, uid int64, items []*DashboardACL) error
	DeleteACLByUser(ctx context.Context, userID int64) error
	CountDashboardsInFolder(ctx context.Context, query *CountDashboardsInFolderQuery) (int64, error)
}

// PluginService is a service for operating on plugin dashboards.
type PluginService interface {
	GetDashboardsByPluginID(ctx context.Context, query *GetDashboardsByPluginIDQuery) ([]*Dashboard, error)
}

// DashboardProvisioningService is a service for operating on provisioned dashboards.
//
//go:generate mockery --name DashboardProvisioningService --structname FakeDashboardProvisioning --inpackage --filename dashboard_provisioning_mock.go
type DashboardProvisioningService interface {
	DeleteOrphanedProvisionedDashboards(ctx context.Context, cmd *DeleteOrphanedProvisionedDashboardsCommand) error
	DeleteProvisionedDashboard(ctx context.Context, dashboardID int64, orgID int64) error
	GetProvisionedDashboardData(ctx context.Context, name string) ([]*DashboardProvisioning, error)
	GetProvisionedDashboardDataByDashboardID(ctx context.Context, dashboardID int64) (*DashboardProvisioning, error)
	GetProvisionedDashboardDataByDashboardUID(ctx context.Context, orgID int64, dashboardUID string) (*DashboardProvisioning, error)
	SaveFolderForProvisionedDashboards(context.Context, *SaveDashboardDTO) (*Dashboard, error)
	SaveProvisionedDashboard(ctx context.Context, dto *SaveDashboardDTO, provisioning *DashboardProvisioning) (*Dashboard, error)
	UnprovisionDashboard(ctx context.Context, dashboardID int64) error
}

// Store is a dashboard store.
//
//go:generate mockery --name Store --structname FakeDashboardStore --inpackage --filename store_mock.go
type Store interface {
	DeleteDashboard(ctx context.Context, cmd *DeleteDashboardCommand) error
	DeleteOrphanedProvisionedDashboards(ctx context.Context, cmd *DeleteOrphanedProvisionedDashboardsCommand) error
	FindDashboards(ctx context.Context, query *FindPersistedDashboardsQuery) ([]DashboardSearchProjection, error)
	GetDashboard(ctx context.Context, query *GetDashboardQuery) (*Dashboard, error)
	GetDashboardACLInfoList(ctx context.Context, query *GetDashboardACLInfoListQuery) ([]*DashboardACLInfoDTO, error)
	GetDashboardUIDByID(ctx context.Context, query *GetDashboardRefByIDQuery) (*DashboardRef, error)
	GetDashboards(ctx context.Context, query *GetDashboardsQuery) ([]*Dashboard, error)
	// GetDashboardsByPluginID retrieves dashboards identified by plugin.
	GetDashboardsByPluginID(ctx context.Context, query *GetDashboardsByPluginIDQuery) ([]*Dashboard, error)
	GetDashboardTags(ctx context.Context, query *GetDashboardTagsQuery) ([]*DashboardTagCloudItem, error)
	GetProvisionedDashboardData(ctx context.Context, name string) ([]*DashboardProvisioning, error)
	GetProvisionedDataByDashboardID(ctx context.Context, dashboardID int64) (*DashboardProvisioning, error)
	GetProvisionedDataByDashboardUID(ctx context.Context, orgID int64, dashboardUID string) (*DashboardProvisioning, error)
	HasAdminPermissionInDashboardsOrFolders(ctx context.Context, query *folder.HasAdminPermissionInDashboardsOrFoldersQuery) (bool, error)
	HasEditPermissionInFolders(ctx context.Context, query *folder.HasEditPermissionInFoldersQuery) (bool, error)
	// SaveAlerts saves dashboard alerts.
	SaveAlerts(ctx context.Context, dashID int64, alerts []*alertmodels.Alert) error
	SaveDashboard(ctx context.Context, cmd SaveDashboardCommand) (*Dashboard, error)
	SaveProvisionedDashboard(ctx context.Context, cmd SaveDashboardCommand, provisioning *DashboardProvisioning) (*Dashboard, error)
	UnprovisionDashboard(ctx context.Context, id int64) error
	UpdateDashboardACL(ctx context.Context, uid int64, items []*DashboardACL) error
	// ValidateDashboardBeforeSave validates a dashboard before save.
	ValidateDashboardBeforeSave(ctx context.Context, dashboard *Dashboard, overwrite bool) (bool, error)
	DeleteACLByUser(context.Context, int64) error

	Count(context.Context, *quota.ScopeParameters) (*quota.Map, error)
	// CountDashboardsInFolder returns the number of dashboards associated with
	// the given parent folder ID.
	CountDashboardsInFolder(ctx context.Context, request *CountDashboardsInFolderRequest) (int64, error)
<<<<<<< HEAD

	// Unlike #SaveDashboard, this will depend on the UID from dash, and save the metadata directly rather than
	// calculating new metadata based on the cmd payload.
	SaveDashboardWithMetadata(ctx context.Context, msg string, dash *Dashboard, provisioning *DashboardProvisioning) (*Dashboard, error)
=======
	DeleteDashboardsInFolder(ctx context.Context, request *DeleteDashboardsInFolderRequest) error
>>>>>>> 15b469bd
}<|MERGE_RESOLUTION|>--- conflicted
+++ resolved
@@ -84,12 +84,9 @@
 	// CountDashboardsInFolder returns the number of dashboards associated with
 	// the given parent folder ID.
 	CountDashboardsInFolder(ctx context.Context, request *CountDashboardsInFolderRequest) (int64, error)
-<<<<<<< HEAD
+	DeleteDashboardsInFolder(ctx context.Context, request *DeleteDashboardsInFolderRequest) error
 
 	// Unlike #SaveDashboard, this will depend on the UID from dash, and save the metadata directly rather than
 	// calculating new metadata based on the cmd payload.
 	SaveDashboardWithMetadata(ctx context.Context, msg string, dash *Dashboard, provisioning *DashboardProvisioning) (*Dashboard, error)
-=======
-	DeleteDashboardsInFolder(ctx context.Context, request *DeleteDashboardsInFolderRequest) error
->>>>>>> 15b469bd
 }