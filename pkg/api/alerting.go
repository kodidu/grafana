package api

import (
	"context"
	"errors"
	"fmt"
	"net/http"
	"strconv"

	"github.com/grafana/grafana/pkg/api/dtos"
	"github.com/grafana/grafana/pkg/api/response"
	"github.com/grafana/grafana/pkg/models"
	"github.com/grafana/grafana/pkg/services/alerting"
	"github.com/grafana/grafana/pkg/services/datasources"
	"github.com/grafana/grafana/pkg/services/guardian"
	"github.com/grafana/grafana/pkg/services/ngalert/notifier/channels_config"
	"github.com/grafana/grafana/pkg/services/search"
	"github.com/grafana/grafana/pkg/setting"
	"github.com/grafana/grafana/pkg/util"
	"github.com/grafana/grafana/pkg/web"
	"github.com/grafana/grafana/smithy/build/go/grafana"
	"github.com/grafana/grafana/smithy/build/go/grafana/types"
)

<<<<<<< HEAD
func GetAlertStatesForDashboard(c *models.ReqContext) response.Response {
=======
func (hs *HTTPServer) ValidateOrgAlert(c *models.ReqContext) {
	id, err := strconv.ParseInt(web.Params(c.Req)[":alertId"], 10, 64)
	if err != nil {
		c.JsonApiErr(http.StatusBadRequest, "alertId is invalid", nil)
		return
	}
	query := models.GetAlertByIdQuery{Id: id}

	if err := hs.SQLStore.GetAlertById(c.Req.Context(), &query); err != nil {
		c.JsonApiErr(404, "Alert not found", nil)
		return
	}

	if c.OrgId != query.Result.OrgId {
		c.JsonApiErr(403, "You are not allowed to edit/view alert", nil)
		return
	}
}

// swagger:route GET /alerts/states-for-dashboard legacy_alerts getDashboardStates
//
// Get alert states for a dashboard.
//
// Responses:
// Responses:
// 200: getDashboardStatesResponse
// 400: badRequestError
// 500: internalServerError
func (hs *HTTPServer) GetAlertStatesForDashboard(c *models.ReqContext) response.Response {
>>>>>>> 197acd73
	dashboardID := c.QueryInt64("dashboardId")

	if dashboardID == 0 {
		return response.Error(400, "Missing query parameter dashboardId", nil)
	}

	query := models.GetAlertStatesForDashboardQuery{
		OrgId:       c.OrgId,
		DashboardId: c.QueryInt64("dashboardId"),
	}

	if err := hs.SQLStore.GetAlertStatesForDashboard(c.Req.Context(), &query); err != nil {
		return response.Error(500, "Failed to fetch alert states", err)
	}

	return response.JSON(http.StatusOK, query.Result)
}

// swagger:route GET /alerts legacy_alerts getAlerts
//
// Get legacy alerts.
//
// Responses:
// 200: getAlertsResponse
// 401: unauthorisedError
// 500: internalServerError
func (hs *HTTPServer) GetAlerts(c *models.ReqContext) response.Response {
	dashboardQuery := c.Query("dashboardQuery")
	dashboardTags := c.QueryStrings("dashboardTag")
	stringDashboardIDs := c.QueryStrings("dashboardId")
	stringFolderIDs := c.QueryStrings("folderId")

	dashboardIDs := make([]int64, 0)
	for _, id := range stringDashboardIDs {
		dashboardID, err := strconv.ParseInt(id, 10, 64)
		if err == nil {
			dashboardIDs = append(dashboardIDs, dashboardID)
		}
	}

	if dashboardQuery != "" || len(dashboardTags) > 0 || len(stringFolderIDs) > 0 {
		folderIDs := make([]int64, 0)
		for _, id := range stringFolderIDs {
			folderID, err := strconv.ParseInt(id, 10, 64)
			if err == nil {
				folderIDs = append(folderIDs, folderID)
			}
		}

		searchQuery := search.Query{
			Title:        dashboardQuery,
			Tags:         dashboardTags,
			SignedInUser: c.SignedInUser,
			Limit:        1000,
			OrgId:        c.OrgId,
			DashboardIds: dashboardIDs,
			Type:         string(models.DashHitDB),
			FolderIds:    folderIDs,
			Permission:   models.PERMISSION_VIEW,
		}

		err := hs.SearchService.SearchHandler(c.Req.Context(), &searchQuery)
		if err != nil {
			return response.Error(500, "List alerts failed", err)
		}

		for _, d := range searchQuery.Result {
			if d.Type == models.DashHitDB && d.ID > 0 {
				dashboardIDs = append(dashboardIDs, d.ID)
			}
		}

		// if we didn't find any dashboards, return empty result
		if len(dashboardIDs) == 0 {
			return response.JSON(http.StatusOK, []*models.AlertListItemDTO{})
		}
	}

	query := models.GetAlertsQuery{
		OrgId:        c.OrgId,
		DashboardIDs: dashboardIDs,
		PanelId:      c.QueryInt64("panelId"),
		Limit:        c.QueryInt64("limit"),
		User:         c.SignedInUser,
		Query:        c.Query("query"),
	}

	states := c.QueryStrings("state")
	if len(states) > 0 {
		query.State = states
	}

	if err := hs.SQLStore.HandleAlertsQuery(c.Req.Context(), &query); err != nil {
		return response.Error(500, "List alerts failed", err)
	}

	summaries := make([]types.AlertSummary, 0, len(query.Result))
	for _, alert := range query.Result {
		id := string(alert.Id)
		u := models.GetDashboardUrl(alert.DashboardUid, alert.DashboardSlug)
		panelID := string(alert.PanelId)
		summaries = append(summaries, types.AlertSummary{
			Id:            &id,
			DashboardId:   alert.DashboardId,
			DashboardSlug: &alert.DashboardSlug,
			DashboardUid:  &alert.DashboardUid,
			// TODO
			// EvalData:      alert.EvalData,
			EvalDate:     &alert.EvalDate,
			Name:         &alert.Name,
			NewStateDate: &alert.NewStateDate,
			PanelId:      &panelID,
			Url:          &u,
		})
	}

	rslt := grafana.ListAlertsOutput{
		Items: summaries,
	}

	return response.JSON(http.StatusOK, &rslt)
}

// swagger:route POST /alerts/test legacy_alerts testAlert
//
// Test alert.
//
// Responses:
// 200: testAlertResponse
// 400: badRequestError
// 422: unprocessableEntityError
// 403: forbiddenError
// 500: internalServerError
func (hs *HTTPServer) AlertTest(c *models.ReqContext) response.Response {
	dto := dtos.AlertTestCommand{}
	if err := web.Bind(c.Req, &dto); err != nil {
		return response.Error(http.StatusBadRequest, "bad request data", err)
	}
	if _, idErr := dto.Dashboard.Get("id").Int64(); idErr != nil {
		return response.Error(400, "The dashboard needs to be saved at least once before you can test an alert rule", nil)
	}

	res, err := hs.AlertEngine.AlertTest(c.OrgId, dto.Dashboard, dto.PanelId, c.SignedInUser)
	if err != nil {
		var validationErr alerting.ValidationError
		if errors.As(err, &validationErr) {
			return response.Error(422, validationErr.Error(), nil)
		}
		if errors.Is(err, datasources.ErrDataSourceAccessDenied) {
			return response.Error(403, "Access denied to datasource", err)
		}
		return response.Error(500, "Failed to test rule", err)
	}

	dtoRes := &dtos.AlertTestResult{
		Firing:         res.Firing,
		ConditionEvals: res.ConditionEvals,
		State:          res.Rule.State,
	}

	if res.Error != nil {
		dtoRes.Error = res.Error.Error()
	}

	for _, log := range res.Logs {
		dtoRes.Logs = append(dtoRes.Logs, &dtos.AlertTestResultLog{Message: log.Message, Data: log.Data})
	}
	for _, match := range res.EvalMatches {
		dtoRes.EvalMatches = append(dtoRes.EvalMatches, &dtos.EvalMatch{Metric: match.Metric, Value: match.Value})
	}

	dtoRes.TimeMs = fmt.Sprintf("%1.3fms", res.GetDurationMs())

	return response.JSON(http.StatusOK, dtoRes)
}

<<<<<<< HEAD
type errorResponse struct {
	Code    string `json:"code"`
	Message string `json:"message"`
}

// GET /api/alerts/:id
=======
// swagger:route GET /alerts/{alert_id} legacy_alerts getAlertByID
//
// Get alert by ID.
//
// “evalMatches” data in the response is cached in the db when and only when the state of the alert changes (e.g. transitioning from “ok” to “alerting” state).
// If data from one server triggers the alert first and, before that server is seen leaving alerting state, a second server also enters a state that would trigger the alert, the second server will not be visible in “evalMatches” data.
//
// Responses:
// 200: getAlertResponse
// 401: unauthorisedError
// 500: internalServerError
>>>>>>> 197acd73
func (hs *HTTPServer) GetAlert(c *models.ReqContext) response.Response {
	id, err := strconv.ParseInt(web.Params(c.Req)[":alertId"], 10, 64)
	if err != nil {
		return response.Error(http.StatusBadRequest, "alertId is invalid", err)
	}
	query := models.GetAlertByIdQuery{Id: id}

	if err := hs.SQLStore.GetAlertById(c.Req.Context(), &query); err != nil {
		return response.JSON(404, errorResponse{
			Code:    "NoSuchResource",
			Message: fmt.Sprintf("Alert with ID %d not found", id),
		})
	}

	if c.OrgId != query.Result.OrgId {
		return response.JSON(403, errorResponse{
			Code:    "Forbidden",
			Message: fmt.Sprintf("Accessing alert with ID %d forbidden", id),
		})
	}

	alertID := strconv.FormatInt(query.Result.Id, 10)
	panelID := strconv.FormatInt(query.Result.PanelId, 10)
	state := string(query.Result.State)
	rslt := grafana.GetAlertOutput{
		Created:     &query.Result.Created,
		DashboardId: query.Result.DashboardId,
		For:         int64(query.Result.For.Seconds()),
		Frequency:   query.Result.Frequency,
		Id:          &alertID,
		Message:     &query.Result.Message,
		Name:        &query.Result.Name,
		OrgId:       query.Result.OrgId,
		PanelId:     &panelID,
		Silenced:    query.Result.Silenced,
		State:       &state,
		Version:     query.Result.Version,
		Updated:     &query.Result.Updated,
	}
	return response.JSON(http.StatusOK, &rslt)
}

func (hs *HTTPServer) GetAlertNotifiers(ngalertEnabled bool) func(*models.ReqContext) response.Response {
	return func(_ *models.ReqContext) response.Response {
		if ngalertEnabled {
			return response.JSON(http.StatusOK, channels_config.GetAvailableNotifiers())
		}
		// TODO(codesome): This wont be required in 8.0 since ngalert
		// will be enabled by default with no disabling. This is to be removed later.
		return response.JSON(http.StatusOK, alerting.GetNotifiers())
	}
}

// swagger:route GET /alert-notifications/lookup legacy_alerts_notification_channels getAlertNotificationLookup
//
// Get all notification channels (lookup)
//
// Returns all notification channels, but with less detailed information. Accessible by any authenticated user and is mainly used by providing alert notification channels in Grafana UI when configuring alert rule.
//
// Responses:
// 200: getAlertNotificationLookupResponse
// 401: unauthorisedError
// 403: forbiddenError
// 500: internalServerError
func (hs *HTTPServer) GetAlertNotificationLookup(c *models.ReqContext) response.Response {
	alertNotifications, err := hs.getAlertNotificationsInternal(c)
	if err != nil {
		return response.Error(500, "Failed to get alert notifications", err)
	}

	result := make([]*dtos.AlertNotificationLookup, 0)

	for _, notification := range alertNotifications {
		result = append(result, dtos.NewAlertNotificationLookup(notification))
	}

	return response.JSON(http.StatusOK, result)
}

// swagger:route GET /alert-notifications legacy_alerts_notification_channels getAlertNotificationChannels
//
// Get all notification channels.
//
// Returns all notification channels that the authenticated user has permission to view.
//
// Responses:
// 200: getAlertNotificationChannelsResponse
// 401: unauthorisedError
// 403: forbiddenError
// 500: internalServerError
func (hs *HTTPServer) GetAlertNotifications(c *models.ReqContext) response.Response {
	alertNotifications, err := hs.getAlertNotificationsInternal(c)
	if err != nil {
		return response.Error(500, "Failed to get alert notifications", err)
	}

	result := make([]*dtos.AlertNotification, 0)

	for _, notification := range alertNotifications {
		result = append(result, dtos.NewAlertNotification(notification))
	}

	return response.JSON(http.StatusOK, result)
}

func (hs *HTTPServer) getAlertNotificationsInternal(c *models.ReqContext) ([]*models.AlertNotification, error) {
	query := &models.GetAllAlertNotificationsQuery{OrgId: c.OrgId}

	if err := hs.AlertNotificationService.GetAllAlertNotifications(c.Req.Context(), query); err != nil {
		return nil, err
	}

	return query.Result, nil
}

// swagger:route GET /alert-notifications/{notification_channel_id} legacy_alerts_notification_channels getAlertNotificationChannelByID
//
// Get notification channel by ID.
//
// Returns the notification channel given the notification channel ID.
//
// Responses:
// 200: getAlertNotificationChannelResponse
// 401: unauthorisedError
// 403: forbiddenError
// 404: notFoundError
// 500: internalServerError
func (hs *HTTPServer) GetAlertNotificationByID(c *models.ReqContext) response.Response {
	notificationId, err := strconv.ParseInt(web.Params(c.Req)[":notificationId"], 10, 64)
	if err != nil {
		return response.Error(http.StatusBadRequest, "notificationId is invalid", err)
	}
	query := &models.GetAlertNotificationsQuery{
		OrgId: c.OrgId,
		Id:    notificationId,
	}

	if query.Id == 0 {
		return response.Error(404, "Alert notification not found", nil)
	}

	if err := hs.AlertNotificationService.GetAlertNotifications(c.Req.Context(), query); err != nil {
		return response.Error(500, "Failed to get alert notifications", err)
	}

	if query.Result == nil {
		return response.Error(404, "Alert notification not found", nil)
	}

	return response.JSON(http.StatusOK, dtos.NewAlertNotification(query.Result))
}

// swagger:route GET /alert-notifications/uid/{notification_channel_uid} legacy_alerts_notification_channels getAlertNotificationChannelByUID
//
// Get notification channel by UID
//
// Returns the notification channel given the notification channel UID.
//
// Responses:
// 200: getAlertNotificationChannelResponse
// 401: unauthorisedError
// 403: forbiddenError
// 404: notFoundError
// 500: internalServerError
func (hs *HTTPServer) GetAlertNotificationByUID(c *models.ReqContext) response.Response {
	query := &models.GetAlertNotificationsWithUidQuery{
		OrgId: c.OrgId,
		Uid:   web.Params(c.Req)[":uid"],
	}

	if query.Uid == "" {
		return response.Error(404, "Alert notification not found", nil)
	}

	if err := hs.AlertNotificationService.GetAlertNotificationsWithUid(c.Req.Context(), query); err != nil {
		return response.Error(500, "Failed to get alert notifications", err)
	}

	if query.Result == nil {
		return response.Error(404, "Alert notification not found", nil)
	}

	return response.JSON(http.StatusOK, dtos.NewAlertNotification(query.Result))
}

// swagger:route POST /alert-notifications legacy_alerts_notification_channels createAlertNotificationChannel
//
// Create notification channel.
//
// You can find the full list of [supported notifiers](https://grafana.com/docs/grafana/latest/alerting/old-alerting/notifications/#list-of-supported-notifiers) on the alert notifiers page.
//
// Responses:
// 200: getAlertNotificationChannelResponse
// 401: unauthorisedError
// 403: forbiddenError
// 409: conflictError
// 500: internalServerError
func (hs *HTTPServer) CreateAlertNotification(c *models.ReqContext) response.Response {
	cmd := models.CreateAlertNotificationCommand{}
	if err := web.Bind(c.Req, &cmd); err != nil {
		return response.Error(http.StatusBadRequest, "bad request data", err)
	}
	cmd.OrgId = c.OrgId

	if err := hs.AlertNotificationService.CreateAlertNotificationCommand(c.Req.Context(), &cmd); err != nil {
		if errors.Is(err, models.ErrAlertNotificationWithSameNameExists) || errors.Is(err, models.ErrAlertNotificationWithSameUIDExists) {
			return response.Error(409, "Failed to create alert notification", err)
		}
		var alertingErr alerting.ValidationError
		if errors.As(err, &alertingErr) {
			return response.Error(400, err.Error(), err)
		}
		return response.Error(500, "Failed to create alert notification", err)
	}

	return response.JSON(http.StatusOK, dtos.NewAlertNotification(cmd.Result))
}

// swagger:route PUT /alert-notifications/{notification_channel_id} legacy_alerts_notification_channels updateAlertNotificationChannel
//
// Update notification channel by ID.
//
// Updates an existing notification channel identified by ID.
//
// Responses:
// 200: getAlertNotificationChannelResponse
// 401: unauthorisedError
// 403: forbiddenError
// 404: notFoundError
// 500: internalServerError
func (hs *HTTPServer) UpdateAlertNotification(c *models.ReqContext) response.Response {
	cmd := models.UpdateAlertNotificationCommand{}
	if err := web.Bind(c.Req, &cmd); err != nil {
		return response.Error(http.StatusBadRequest, "bad request data", err)
	}
	cmd.OrgId = c.OrgId

	err := hs.fillWithSecureSettingsData(c.Req.Context(), &cmd)
	if err != nil {
		return response.Error(500, "Failed to update alert notification", err)
	}

	if err := hs.AlertNotificationService.UpdateAlertNotification(c.Req.Context(), &cmd); err != nil {
		if errors.Is(err, models.ErrAlertNotificationNotFound) {
			return response.Error(404, err.Error(), err)
		}
		var alertingErr alerting.ValidationError
		if errors.As(err, &alertingErr) {
			return response.Error(400, err.Error(), err)
		}
		return response.Error(500, "Failed to update alert notification", err)
	}

	query := models.GetAlertNotificationsQuery{
		OrgId: c.OrgId,
		Id:    cmd.Id,
	}

	if err := hs.AlertNotificationService.GetAlertNotifications(c.Req.Context(), &query); err != nil {
		return response.Error(500, "Failed to get alert notification", err)
	}

	return response.JSON(http.StatusOK, dtos.NewAlertNotification(query.Result))
}

// swagger:route PUT /alert-notifications/uid/{notification_channel_uid} legacy_alerts_notification_channels updateAlertNotificationChannelByUID
//
// Update notification channel by UID.
//
// Updates an existing notification channel identified by uid.
//
// Responses:
// 200: getAlertNotificationChannelResponse
// 401: unauthorisedError
// 403: forbiddenError
// 404: notFoundError
// 500: internalServerError
func (hs *HTTPServer) UpdateAlertNotificationByUID(c *models.ReqContext) response.Response {
	cmd := models.UpdateAlertNotificationWithUidCommand{}
	if err := web.Bind(c.Req, &cmd); err != nil {
		return response.Error(http.StatusBadRequest, "bad request data", err)
	}
	cmd.OrgId = c.OrgId
	cmd.Uid = web.Params(c.Req)[":uid"]

	err := hs.fillWithSecureSettingsDataByUID(c.Req.Context(), &cmd)
	if err != nil {
		return response.Error(500, "Failed to update alert notification", err)
	}

	if err := hs.AlertNotificationService.UpdateAlertNotificationWithUid(c.Req.Context(), &cmd); err != nil {
		if errors.Is(err, models.ErrAlertNotificationNotFound) {
			return response.Error(404, err.Error(), nil)
		}
		return response.Error(500, "Failed to update alert notification", err)
	}

	query := models.GetAlertNotificationsWithUidQuery{
		OrgId: cmd.OrgId,
		Uid:   cmd.Uid,
	}

	if err := hs.AlertNotificationService.GetAlertNotificationsWithUid(c.Req.Context(), &query); err != nil {
		return response.Error(500, "Failed to get alert notification", err)
	}

	return response.JSON(http.StatusOK, dtos.NewAlertNotification(query.Result))
}

func (hs *HTTPServer) fillWithSecureSettingsData(ctx context.Context, cmd *models.UpdateAlertNotificationCommand) error {
	if len(cmd.SecureSettings) == 0 {
		return nil
	}

	query := &models.GetAlertNotificationsQuery{
		OrgId: cmd.OrgId,
		Id:    cmd.Id,
	}

	if err := hs.AlertNotificationService.GetAlertNotifications(ctx, query); err != nil {
		return err
	}

	secureSettings, err := hs.EncryptionService.DecryptJsonData(ctx, query.Result.SecureSettings, setting.SecretKey)
	if err != nil {
		return err
	}

	for k, v := range secureSettings {
		if _, ok := cmd.SecureSettings[k]; !ok {
			cmd.SecureSettings[k] = v
		}
	}

	return nil
}

func (hs *HTTPServer) fillWithSecureSettingsDataByUID(ctx context.Context, cmd *models.UpdateAlertNotificationWithUidCommand) error {
	if len(cmd.SecureSettings) == 0 {
		return nil
	}

	query := &models.GetAlertNotificationsWithUidQuery{
		OrgId: cmd.OrgId,
		Uid:   cmd.Uid,
	}

	if err := hs.AlertNotificationService.GetAlertNotificationsWithUid(ctx, query); err != nil {
		return err
	}

	secureSettings, err := hs.EncryptionService.DecryptJsonData(ctx, query.Result.SecureSettings, setting.SecretKey)
	if err != nil {
		return err
	}

	for k, v := range secureSettings {
		if _, ok := cmd.SecureSettings[k]; !ok {
			cmd.SecureSettings[k] = v
		}
	}

	return nil
}

// swagger:route DELETE /alert-notifications/{notification_channel_id} legacy_alerts_notification_channels deleteAlertNotificationChannel
//
// Delete alert notification by ID.
//
// Deletes an existing notification channel identified by ID.
//
// Responses:
// 200: okResponse
// 401: unauthorisedError
// 403: forbiddenError
// 404: notFoundError
// 500: internalServerError
func (hs *HTTPServer) DeleteAlertNotification(c *models.ReqContext) response.Response {
	notificationId, err := strconv.ParseInt(web.Params(c.Req)[":notificationId"], 10, 64)
	if err != nil {
		return response.Error(http.StatusBadRequest, "notificationId is invalid", err)
	}

	cmd := models.DeleteAlertNotificationCommand{
		OrgId: c.OrgId,
		Id:    notificationId,
	}

	if err := hs.AlertNotificationService.DeleteAlertNotification(c.Req.Context(), &cmd); err != nil {
		if errors.Is(err, models.ErrAlertNotificationNotFound) {
			return response.Error(404, err.Error(), nil)
		}
		return response.Error(500, "Failed to delete alert notification", err)
	}

	return response.Success("Notification deleted")
}

// swagger:route DELETE /alert-notifications/uid/{notification_channel_uid} legacy_alerts_notification_channels deleteAlertNotificationChannelByUID
//
// Delete alert notification by UID.
//
// Deletes an existing notification channel identified by UID.
//
// Responses:
// 200: deleteAlertNotificationChannelResponse
// 401: unauthorisedError
// 403: forbiddenError
// 404: notFoundError
// 500: internalServerError
func (hs *HTTPServer) DeleteAlertNotificationByUID(c *models.ReqContext) response.Response {
	cmd := models.DeleteAlertNotificationWithUidCommand{
		OrgId: c.OrgId,
		Uid:   web.Params(c.Req)[":uid"],
	}

	if err := hs.AlertNotificationService.DeleteAlertNotificationWithUid(c.Req.Context(), &cmd); err != nil {
		if errors.Is(err, models.ErrAlertNotificationNotFound) {
			return response.Error(404, err.Error(), nil)
		}
		return response.Error(500, "Failed to delete alert notification", err)
	}

	return response.JSON(http.StatusOK, util.DynMap{
		"message": "Notification deleted",
		"id":      cmd.DeletedAlertNotificationId,
	})
}

// swagger:route POST /alert-notifications/test legacy_alerts_notification_channels notificationChannelTest
//
// Test notification channel.
//
// Sends a test notification to the channel.
//
// Responses:
// 200: okResponse
// 400: badRequestError
// 401: unauthorisedError
// 403: forbiddenError
// 412: SMTPNotEnabledError
// 500: internalServerError
func (hs *HTTPServer) NotificationTest(c *models.ReqContext) response.Response {
	dto := dtos.NotificationTestCommand{}
	if err := web.Bind(c.Req, &dto); err != nil {
		return response.Error(http.StatusBadRequest, "bad request data", err)
	}
	cmd := &alerting.NotificationTestCommand{
		OrgID:          c.OrgId,
		ID:             dto.ID,
		Name:           dto.Name,
		Type:           dto.Type,
		Settings:       dto.Settings,
		SecureSettings: dto.SecureSettings,
	}

	if err := hs.AlertNotificationService.HandleNotificationTestCommand(c.Req.Context(), cmd); err != nil {
		if errors.Is(err, models.ErrSmtpNotEnabled) {
			return response.Error(412, err.Error(), err)
		}
		var alertingErr alerting.ValidationError
		if errors.As(err, &alertingErr) {
			return response.Error(400, err.Error(), err)
		}

		return response.Error(500, "Failed to send alert notifications", err)
	}

	return response.Success("Test notification sent")
}

// swagger:route POST /alerts/{alert_id}/pause legacy_alerts pauseAlert
//
// Pause/unpause alert by id.
//
// Responses:
// 200: pauseAlertResponse
// 401: unauthorisedError
// 403: forbiddenError
// 404: notFoundError
// 500: internalServerError
func (hs *HTTPServer) PauseAlert(legacyAlertingEnabled *bool) func(c *models.ReqContext) response.Response {
	if legacyAlertingEnabled == nil || !*legacyAlertingEnabled {
		return func(_ *models.ReqContext) response.Response {
			return response.Error(http.StatusBadRequest, "legacy alerting is disabled, so this call has no effect.", nil)
		}
	}

	return func(c *models.ReqContext) response.Response {
		dto := dtos.PauseAlertCommand{}
		if err := web.Bind(c.Req, &dto); err != nil {
			return response.Error(http.StatusBadRequest, "bad request data", err)
		}
		alertID, err := strconv.ParseInt(web.Params(c.Req)[":alertId"], 10, 64)
		if err != nil {
			return response.Error(http.StatusBadRequest, "alertId is invalid", err)
		}
		result := make(map[string]interface{})
		result["alertId"] = alertID

		query := models.GetAlertByIdQuery{Id: alertID}
		if err := hs.SQLStore.GetAlertById(c.Req.Context(), &query); err != nil {
			return response.Error(500, "Get Alert failed", err)
		}

		guardian := guardian.New(c.Req.Context(), query.Result.DashboardId, c.OrgId, c.SignedInUser)
		if canEdit, err := guardian.CanEdit(); err != nil || !canEdit {
			if err != nil {
				return response.Error(500, "Error while checking permissions for Alert", err)
			}

			return response.Error(403, "Access denied to this dashboard and alert", nil)
		}

		// Alert state validation
		if query.Result.State != models.AlertStatePaused && !dto.Paused {
			result["state"] = "un-paused"
			result["message"] = "Alert is already un-paused"
			return response.JSON(http.StatusOK, result)
		} else if query.Result.State == models.AlertStatePaused && dto.Paused {
			result["state"] = models.AlertStatePaused
			result["message"] = "Alert is already paused"
			return response.JSON(http.StatusOK, result)
		}

		cmd := models.PauseAlertCommand{
			OrgId:    c.OrgId,
			AlertIds: []int64{alertID},
			Paused:   dto.Paused,
		}

		if err := hs.SQLStore.PauseAlert(c.Req.Context(), &cmd); err != nil {
			return response.Error(500, "", err)
		}

		resp := models.AlertStateUnknown
		pausedState := "un-paused"
		if cmd.Paused {
			resp = models.AlertStatePaused
			pausedState = "paused"
		}

		result["state"] = resp
		result["message"] = "Alert " + pausedState
		return response.JSON(http.StatusOK, result)
	}
}

// swagger:route POST /admin/pause-all-alerts admin pauseAllAlerts
//
// Pause/unpause all (legacy) alerts.
//
// Security:
// - basic:
//
// Responses:
// 200: pauseAlertsResponse
// 401: unauthorisedError
// 403: forbiddenError
// 500: internalServerError
func (hs *HTTPServer) PauseAllAlerts(legacyAlertingEnabled *bool) func(c *models.ReqContext) response.Response {
	if legacyAlertingEnabled == nil || !*legacyAlertingEnabled {
		return func(_ *models.ReqContext) response.Response {
			return response.Error(http.StatusBadRequest, "legacy alerting is disabled, so this call has no effect.", nil)
		}
	}

	return func(c *models.ReqContext) response.Response {
		dto := dtos.PauseAllAlertsCommand{}
		if err := web.Bind(c.Req, &dto); err != nil {
			return response.Error(http.StatusBadRequest, "bad request data", err)
		}
		updateCmd := models.PauseAllAlertCommand{
			Paused: dto.Paused,
		}

		if err := hs.SQLStore.PauseAllAlerts(c.Req.Context(), &updateCmd); err != nil {
			return response.Error(500, "Failed to pause alerts", err)
		}

		resp := models.AlertStatePending
		pausedState := "un paused"
		if updateCmd.Paused {
			resp = models.AlertStatePaused
			pausedState = "paused"
		}

		result := map[string]interface{}{
			"state":          resp,
			"message":        "alerts " + pausedState,
			"alertsAffected": updateCmd.ResultCount,
		}

		return response.JSON(http.StatusOK, result)
	}
}

// swagger:parameters pauseAllAlerts
type PauseAllAlertsParams struct {
	// in:body
	// required:true
	Body dtos.PauseAllAlertsCommand `json:"body"`
}

// swagger:parameters deleteAlertNotificationChannel
type DeleteAlertNotificationChannelParams struct {
	// in:path
	// required:true
	NotificationID int64 `json:"notification_channel_id"`
}

// swagger:parameters getAlertNotificationChannelByID
type GetAlertNotificationChannelByIDParams struct {
	// in:path
	// required:true
	NotificationID int64 `json:"notification_channel_id"`
}

// swagger:parameters deleteAlertNotificationChannelByUID
type DeleteAlertNotificationChannelByUIDParams struct {
	// in:path
	// required:true
	NotificationUID string `json:"notification_channel_uid"`
}

// swagger:parameters getAlertNotificationChannelByUID
type GetAlertNotificationChannelByUIDParams struct {
	// in:path
	// required:true
	NotificationUID string `json:"notification_channel_uid"`
}

// swagger:parameters notificationChannelTest
type NotificationChannelTestParams struct {
	// in:body
	// required:true
	Body dtos.NotificationTestCommand `json:"body"`
}

// swagger:parameters createAlertNotificationChannel
type CreateAlertNotificationChannelParams struct {
	// in:body
	// required:true
	Body models.CreateAlertNotificationCommand `json:"body"`
}

// swagger:parameters updateAlertNotificationChannel
type UpdateAlertNotificationChannelParams struct {
	// in:body
	// required:true
	Body models.UpdateAlertNotificationCommand `json:"body"`
	// in:path
	// required:true
	NotificationID int64 `json:"notification_channel_id"`
}

// swagger:parameters updateAlertNotificationChannelByUID
type UpdateAlertNotificationChannelByUIDParams struct {
	// in:body
	// required:true
	Body models.UpdateAlertNotificationWithUidCommand `json:"body"`
	// in:path
	// required:true
	NotificationUID string `json:"notification_channel_uid"`
}

// swagger:parameters getAlertByID
type GetAlertByIDParams struct {
	// in:path
	// required:true
	AlertID string `json:"alert_id"`
}

// swagger:parameters pauseAlert
type PauseAlertParams struct {
	// in:path
	// required:true
	AlertID string `json:"alert_id"`
	// in:body
	// required:true
	Body dtos.PauseAlertCommand `json:"body"`
}

// swagger:parameters getAlerts
type GetAlertsParams struct {
	// Limit response to alerts in specified dashboard(s). You can specify multiple dashboards.
	// in:query
	// required:false
	DashboardID []string `json:"dashboardId"`
	//  Limit response to alert for a specified panel on a dashboard.
	// in:query
	// required:false
	PanelID int64 `json:"panelId"`
	// Limit response to alerts having a name like this value.
	// in:query
	// required: false
	Query string `json:"query"`
	// Return alerts with one or more of the following alert states
	// in:query
	// required:false
	// Description:
	// * `all`
	// * `no_data`
	// * `paused`
	// * `alerting`
	// * `ok`
	// * `pending`
	// * `unknown`
	// enum: all,no_data,paused,alerting,ok,pending,unknown
	State string `json:"state"`
	// Limit response to X number of alerts.
	// in:query
	// required:false
	Limit int64 `json:"limit"`
	// Limit response to alerts of dashboards in specified folder(s). You can specify multiple folders
	// in:query
	// required:false
	// type array
	// collectionFormat: multi
	FolderID []string `json:"folderId"`
	// Limit response to alerts having a dashboard name like this value./ Limit response to alerts having a dashboard name like this value.
	// in:query
	// required:false
	DashboardQuery string `json:"dashboardQuery"`
	// Limit response to alerts of dashboards with specified tags. To do an “AND” filtering with multiple tags, specify the tags parameter multiple times
	// in:query
	// required:false
	// type: array
	// collectionFormat: multi
	DashboardTag []string `json:"dashboardTag"`
}

// swagger:parameters testAlert
type TestAlertParams struct {
	// in:body
	Body dtos.AlertTestCommand `json:"body"`
}

// swagger:parameters getDashboardStates
type GetDashboardStatesParams struct {
	// in:query
	// required: true
	DashboardID int64 `json:"dashboardId"`
}

// swagger:response pauseAlertsResponse
type PauseAllAlertsResponse struct {
	// in:body
	Body struct {
		// AlertsAffected is the number of the affected alerts.
		// required: true
		AlertsAffected int64 `json:"alertsAffected"`
		// required: true
		Message string `json:"message"`
		// Alert result state
		// required true
		State string `json:"state"`
	} `json:"body"`
}

// swagger:response getAlertNotificationChannelsResponse
type GetAlertNotificationChannelsResponse struct {
	// The response message
	// in: body
	Body []*dtos.AlertNotification `json:"body"`
}

// swagger:response getAlertNotificationLookupResponse
type LookupAlertNotificationChannelsResponse struct {
	// The response message
	// in: body
	Body []*dtos.AlertNotificationLookup `json:"body"`
}

// swagger:response getAlertNotificationChannelResponse
type GetAlertNotificationChannelResponse struct {
	// The response message
	// in: body
	Body *dtos.AlertNotification `json:"body"`
}

// swagger:response deleteAlertNotificationChannelResponse
type DeleteAlertNotificationChannelResponse struct {
	// The response message
	// in: body
	Body struct {
		// ID Identifier of the deleted notification channel.
		// required: true
		// example: 65
		ID int64 `json:"id"`

		// Message Message of the deleted notificatiton channel.
		// required: true
		Message string `json:"message"`
	} `json:"body"`
}

// swagger:response SMTPNotEnabledError
type SMTPNotEnabledError PreconditionFailedError

// swagger:response getAlertsResponse
type GetAlertsResponse struct {
	// The response message
	// in: body
	Body []*models.AlertListItemDTO `json:"body"`
}

// swagger:response getAlertResponse
type GetAlertResponse struct {
	// The response message
	// in: body
	Body *models.Alert `json:"body"`
}

// swagger:response pauseAlertResponse
type PauseAlertResponse struct {
	// in:body
	Body struct {
		// required: true
		AlertID int64 `json:"alertId"`
		// required: true
		Message string `json:"message"`
		// Alert result state
		// required true
		State string `json:"state"`
	} `json:"body"`
}

// swagger:response testAlertResponse
type TestAlertResponse struct {
	// The response message
	// in: body
	Body *dtos.AlertTestResult `json:"body"`
}

// swagger:response getDashboardStatesResponse
type GetDashboardStatesResponse struct {
	// The response message
	// in: body
	Body []*models.AlertStateInfoDTO `json:"body"`
}<|MERGE_RESOLUTION|>--- conflicted
+++ resolved
@@ -22,28 +22,6 @@
 	"github.com/grafana/grafana/smithy/build/go/grafana/types"
 )
 
-<<<<<<< HEAD
-func GetAlertStatesForDashboard(c *models.ReqContext) response.Response {
-=======
-func (hs *HTTPServer) ValidateOrgAlert(c *models.ReqContext) {
-	id, err := strconv.ParseInt(web.Params(c.Req)[":alertId"], 10, 64)
-	if err != nil {
-		c.JsonApiErr(http.StatusBadRequest, "alertId is invalid", nil)
-		return
-	}
-	query := models.GetAlertByIdQuery{Id: id}
-
-	if err := hs.SQLStore.GetAlertById(c.Req.Context(), &query); err != nil {
-		c.JsonApiErr(404, "Alert not found", nil)
-		return
-	}
-
-	if c.OrgId != query.Result.OrgId {
-		c.JsonApiErr(403, "You are not allowed to edit/view alert", nil)
-		return
-	}
-}
-
 // swagger:route GET /alerts/states-for-dashboard legacy_alerts getDashboardStates
 //
 // Get alert states for a dashboard.
@@ -53,8 +31,7 @@
 // 200: getDashboardStatesResponse
 // 400: badRequestError
 // 500: internalServerError
-func (hs *HTTPServer) GetAlertStatesForDashboard(c *models.ReqContext) response.Response {
->>>>>>> 197acd73
+func GetAlertStatesForDashboard(c *models.ReqContext) response.Response {
 	dashboardID := c.QueryInt64("dashboardId")
 
 	if dashboardID == 0 {
@@ -231,14 +208,11 @@
 	return response.JSON(http.StatusOK, dtoRes)
 }
 
-<<<<<<< HEAD
 type errorResponse struct {
 	Code    string `json:"code"`
 	Message string `json:"message"`
 }
 
-// GET /api/alerts/:id
-=======
 // swagger:route GET /alerts/{alert_id} legacy_alerts getAlertByID
 //
 // Get alert by ID.
@@ -250,7 +224,6 @@
 // 200: getAlertResponse
 // 401: unauthorisedError
 // 500: internalServerError
->>>>>>> 197acd73
 func (hs *HTTPServer) GetAlert(c *models.ReqContext) response.Response {
 	id, err := strconv.ParseInt(web.Params(c.Req)[":alertId"], 10, 64)
 	if err != nil {
