--- conflicted
+++ resolved
@@ -45,12 +45,8 @@
 			}
 			svc := ProvideService(cfg, pluginscdn.ProvideService(cfg))
 
-<<<<<<< HEAD
-			const tableOldPath = "/grafana/public/app/plugins/panel/table-old"
-			const testdataPath = "/grafana/public/plugins/grafana-testdata-datasource/src"
-=======
 			tableOldFS := fakes.NewFakePluginFiles("/grafana/public/app/plugins/panel/table-old")
->>>>>>> 124f445d
+			testdataFS := fakes.NewFakePluginFiles("/grafana/public/plugins/grafana-testdata-datasource/src")
 			jsonData := map[string]plugins.JSONData{
 				"table-old": {ID: "table-old", Info: plugins.Info{Version: "1.0.0"}},
 
@@ -80,15 +76,11 @@
 
 				base, err = svc.Base(NewPluginInfo(jsonData["table-old"], plugins.ClassCore, tableOldFS))
 				require.NoError(t, err)
-<<<<<<< HEAD
-				require.Equal(t, "public/app/plugins/table-old", base)
+				require.Equal(t, "/public/app/plugins/table-old", base)
 
-				base, err = svc.Base(jsonData["grafana-testdata-datasource"], plugins.ClassCore, testdataPath)
+				base, err = svc.Base(NewPluginInfo(jsonData["grafana-testdata-datasource"], plugins.ClassCore, testdataFS))
 				require.NoError(t, err)
-				require.Equal(t, "public/plugins/grafana-testdata-datasource/src", base)
-=======
-				require.Equal(t, "/public/app/plugins/table-old", base)
->>>>>>> 124f445d
+				require.Equal(t, "/public/plugins/grafana-testdata-datasource/src", base)
 			})
 
 			t.Run("Module", func(t *testing.T) {
@@ -101,19 +93,15 @@
 
 				module, err = svc.Module(NewPluginInfo(jsonData["two"], plugins.ClassExternal, extPath("two")))
 				require.NoError(t, err)
-<<<<<<< HEAD
-				require.Equal(t, "app/plugins/table-old/module", module)
-
-				module, err = svc.Module(jsonData["grafana-testdata-datasource"], plugins.ClassCore, testdataPath)
-				require.NoError(t, err)
-				require.Equal(t, "app/plugins/grafana-testdata-datasource/module", module)
-=======
 				require.Equal(t, "/public/plugins/two/module.js", module)
 
 				module, err = svc.Module(NewPluginInfo(jsonData["table-old"], plugins.ClassCore, tableOldFS))
 				require.NoError(t, err)
 				require.Equal(t, "core:plugin/table-old", module)
->>>>>>> 124f445d
+
+				module, err = svc.Module(NewPluginInfo(jsonData["grafana-testdata-datasource"], plugins.ClassCore, testdataFS))
+				require.NoError(t, err)
+				require.Equal(t, "core:plugin/grafana-testdata-datasource", module)
 			})
 
 			t.Run("RelativeURL", func(t *testing.T) {
