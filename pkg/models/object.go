package models

//-----------------------------------------------------------------------------------------------------
// NOTE: the object store is in heavy development, and the locations will likely continue to move
//-----------------------------------------------------------------------------------------------------

import "context"

const (
	StandardKindDashboard = "dashboard"
	StandardKindPlaylist  = "playlist"
	StandardKindFolder    = "folder"

	// StandardKindDataSource: not a real kind yet, but used to define references from dashboards
	// Types: influx, prometheus, testdata, ...
	StandardKindDataSource = "ds"

	// StandardKindPanel: only used for searchV2 right now
	// Standalone panel is not an object kind yet -- library panel, or nested in dashboard
	StandardKindPanel = "panel"

	// StandardKindSVG SVG file support
	StandardKindSVG = "svg"

	// StandardKindPNG PNG file support
	StandardKindPNG = "png"

	// StandardKindGeoJSON represents spatial data
	StandardKindGeoJSON = "geojson"

	// StandardKindQuery early development on panel query library
	// the kind may need to change to better encapsulate { targets:[], transforms:[] }
	StandardKindQuery = "query"

	//----------------------------------------
	// References are referenced from objects
	//----------------------------------------

<<<<<<< HEAD
	// StandardReferencePlugin: requires a plugin to be installed
	StandardReferencePlugin = "plugin"

	// StandardReferenceRuntime: runtime requirements
	StandardReferenceRuntime = "runtime"

	// StandardReferenceType_RuntimeTransformer is a "type" under runtime
	// UIDs include: joinByField, organize, seriesToColumns, etc
	StandardReferenceType_RuntimeTransformer = "transformer"
=======
	// ExternalEntityReferencePlugin: requires a plugin to be installed
	ExternalEntityReferencePlugin = "plugin"

	// ExternalEntityReferenceRuntime: frontend runtime requirements
	ExternalEntityReferenceRuntime = "runtime"

	// ExternalEntityReferenceRuntime_Transformer is a "type" under runtime
	// UIDs include: joinByField, organize, seriesToColumns, etc
	ExternalEntityReferenceRuntime_Transformer = "transformer"
>>>>>>> 3b4b5289
)

// ObjectKindInfo describes information needed from the object store
// All non-raw types will have a schema that can be used to validate
type ObjectKindInfo struct {
	// Unique short id for this kind
	ID string `json:"id,omitempty"`

	// Display name (may be equal to the ID)
	Name string `json:"name,omitempty"`

	// Kind description
	Description string `json:"description,omitempty"`

	// The format is not controlled by a schema
	IsRaw bool `json:"isRaw,omitempty"`

	// The preferred save extension (svg, png, parquet, etc) if one exists
	FileExtension string `json:"fileExtension,omitempty"`

	// The correct mime-type to return for raw objects
	MimeType string `json:"mimeType,omitempty"`
}

// ObjectSummary represents common data derived from a raw object bytes.
// The values should not depend on system state, and are derived from the raw object.
// This summary is used for a unified search and object listing
type ObjectSummary struct {
	UID         string `json:"uid,omitempty"`
	Kind        string `json:"kind,omitempty"`
	Name        string `json:"name,omitempty"`
	Description string `json:"description,omitempty"`

	// Key value pairs.  Tags are are represented as keys with empty values
	Labels map[string]string `json:"labels,omitempty"`

	// URL should only be set if the value is not derived directly from kind+uid
	// NOTE: this may go away with a more robust GRN solution /!\
	URL string `json:"URL,omitempty"`

	// When errors exist
	Error *ObjectErrorInfo `json:"error,omitempty"`

	// Optional field values.  The schema will define and document possible values for a given kind
	Fields map[string]interface{} `json:"fields,omitempty"`

	// eg: panels within dashboard
	Nested []*ObjectSummary `json:"nested,omitempty"`

	// Optional references to external things
	References []*ObjectExternalReference `json:"references,omitempty"`

	// The summary can not be extended
	_ interface{}
}

// This will likely get replaced with a more general error framework.
type ObjectErrorInfo struct {
	// TODO: Match an error code registry?
	Code int64 `json:"code,omitempty"`

	// Simple error display
	Message string `json:"message,omitempty"`

	// Error details
	Details interface{} `json:"details,omitempty"`
}

// Reference to another object outside itself
// This message is derived from the object body and can be used to search for references.
// This does not represent a method to declare a reference to another object.
type ObjectExternalReference struct {
	// datasource (instance), dashboard (instance),
	Kind string `json:"kind,omitempty"`

	// prometheus / heatmap, heatamp|prometheus
	Type string `json:"type,omitempty"` // flavor

	// Unique ID for this object
	UID string `json:"UID,omitempty"`
}

// ObjectSummaryBuilder will read an object, validate it, and return a summary, sanitized payload, or an error
// This should not include values that depend on system state, only the raw object
type ObjectSummaryBuilder = func(ctx context.Context, uid string, body []byte) (*ObjectSummary, []byte, error)<|MERGE_RESOLUTION|>--- conflicted
+++ resolved
@@ -36,17 +36,6 @@
 	// References are referenced from objects
 	//----------------------------------------
 
-<<<<<<< HEAD
-	// StandardReferencePlugin: requires a plugin to be installed
-	StandardReferencePlugin = "plugin"
-
-	// StandardReferenceRuntime: runtime requirements
-	StandardReferenceRuntime = "runtime"
-
-	// StandardReferenceType_RuntimeTransformer is a "type" under runtime
-	// UIDs include: joinByField, organize, seriesToColumns, etc
-	StandardReferenceType_RuntimeTransformer = "transformer"
-=======
 	// ExternalEntityReferencePlugin: requires a plugin to be installed
 	ExternalEntityReferencePlugin = "plugin"
 
@@ -56,7 +45,6 @@
 	// ExternalEntityReferenceRuntime_Transformer is a "type" under runtime
 	// UIDs include: joinByField, organize, seriesToColumns, etc
 	ExternalEntityReferenceRuntime_Transformer = "transformer"
->>>>>>> 3b4b5289
 )
 
 // ObjectKindInfo describes information needed from the object store
