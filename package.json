--- conflicted
+++ resolved
@@ -181,13 +181,8 @@
     "codeowners": "^5.1.1",
     "copy-webpack-plugin": "11.0.0",
     "css-loader": "6.8.1",
-<<<<<<< HEAD
-    "css-minimizer-webpack-plugin": "4.2.2",
+    "css-minimizer-webpack-plugin": "5.0.1",
     "cypress": "12.15.0",
-=======
-    "css-minimizer-webpack-plugin": "5.0.1",
-    "cypress": "9.5.1",
->>>>>>> 94d3fa70
     "esbuild": "0.18.6",
     "esbuild-loader": "3.0.1",
     "esbuild-plugin-browserslist": "^0.8.0",
